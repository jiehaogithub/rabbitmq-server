%% The contents of this file are subject to the Mozilla Public License
%% Version 1.1 (the "License"); you may not use this file except in
%% compliance with the License. You may obtain a copy of the License
%% at http://www.mozilla.org/MPL/
%%
%% Software distributed under the License is distributed on an "AS IS"
%% basis, WITHOUT WARRANTY OF ANY KIND, either express or implied. See
%% the License for the specific language governing rights and
%% limitations under the License.
%%
%% The Original Code is RabbitMQ Federation.
%%
%% The Initial Developer of the Original Code is VMware, Inc.
%% Copyright (c) 2007-2012 VMware, Inc.  All rights reserved.
%%

-record(upstream, {params,
                   exchange,
                   prefetch_count,
                   max_hops,
                   reconnect_delay,
                   expires,
                   message_ttl,
<<<<<<< HEAD
                   connection_name}).
=======
                   ha_policy,
                   connection_name}).

-define(SUPERVISOR, rabbit_federation_sup).
>>>>>>> b0ed2175
<|MERGE_RESOLUTION|>--- conflicted
+++ resolved
@@ -21,11 +21,5 @@
                    reconnect_delay,
                    expires,
                    message_ttl,
-<<<<<<< HEAD
-                   connection_name}).
-=======
                    ha_policy,
-                   connection_name}).
-
--define(SUPERVISOR, rabbit_federation_sup).
->>>>>>> b0ed2175
+                   connection_name}).