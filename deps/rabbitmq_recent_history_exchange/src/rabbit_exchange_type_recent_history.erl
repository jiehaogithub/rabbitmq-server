--- conflicted
+++ resolved
@@ -1,14 +1,7 @@
-<<<<<<< HEAD
-%%  The contents of this file are subject to the Mozilla Public License
-%%  Version 2.0 (the "License"); you may not use this file except in
-%%  compliance with the License. You may obtain a copy of the License
-%%  at https://www.mozilla.org/MPL/
-=======
 %% The contents of this file are subject to the mozilla public license
 %% version 1.1 (the "license"); you may not use this file except in
 %% compliance with the license. you may obtain a copy of the license at
 %% https://www.mozilla.org/mpl/
->>>>>>> 9c109ead
 %%
 %% software distributed under the license is distributed on an "as is"
 %% basis, without warranty of any kind, either express or implied. see the
