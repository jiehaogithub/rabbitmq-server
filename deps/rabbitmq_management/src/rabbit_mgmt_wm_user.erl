--- conflicted
+++ resolved
@@ -57,21 +57,12 @@
     rabbit_mgmt_util:reply(rabbit_mgmt_format:internal_user(User),
                            ReqData, Context).
 
-<<<<<<< HEAD
-accept_content(ReqData, Context = #context{user = #user{username = ActingUser}}) ->
+accept_content(ReqData0, Context = #context{user = #user{username = ActingUser}}) ->
     Username = rabbit_mgmt_util:id(user, ReqData),
-    rabbit_mgmt_util:with_decode(
-      [], ReqData, Context,
-      fun(_, User) ->
-              put_user(User#{name => Username}, ActingUser),
-=======
-accept_content(ReqData0, Context) ->
-    Username = rabbit_mgmt_util:id(user, ReqData0),
     rabbit_mgmt_util:with_decode(
       [], ReqData0, Context,
       fun(_, User, ReqData) ->
-              put_user([{name, Username} | User]),
->>>>>>> 3c99ff71
+              put_user(User#{name => Username}, ActingUser),
               {true, ReqData, Context}
       end).
 
