%%   The contents of this file are subject to the Mozilla Public License
%%   Version 1.1 (the "License"); you may not use this file except in
%%   compliance with the License. You may obtain a copy of the License at
%%   http://www.mozilla.org/MPL/
%%
%%   Software distributed under the License is distributed on an "AS IS"
%%   basis, WITHOUT WARRANTY OF ANY KIND, either express or implied. See the
%%   License for the specific language governing rights and limitations
%%   under the License.
%%
%%   The Original Code is RabbitMQ Management Plugin.
%%
%%   The Initial Developer of the Original Code is GoPivotal, Inc.
%%   Copyright (c) 2007-2016 Pivotal Software, Inc.  All rights reserved.
%%

-module(rabbit_mgmt_wm_binding).

-export([init/3, rest_init/2, resource_exists/2, to_json/2,
         content_types_provided/2, content_types_accepted/2,
<<<<<<< HEAD
         is_authorized/2, allowed_methods/2, delete_resource/2,
         args_hash/1]).
-export([variances/2]).

-include("rabbit_mgmt.hrl").
=======
         is_authorized/2, allowed_methods/2, delete_resource/2]).
-export([variances/2]).

-include_lib("rabbitmq_management_agent/include/rabbit_mgmt_records.hrl").
>>>>>>> 59b61522
-include_lib("amqp_client/include/amqp_client.hrl").

%%--------------------------------------------------------------------

init(_, _, _) -> {upgrade, protocol, cowboy_rest}.

rest_init(Req, _Config) ->
    {ok, rabbit_mgmt_cors:set_headers(Req, ?MODULE), #context{}}.

variances(Req, Context) ->
    {[<<"accept-encoding">>, <<"origin">>], Req, Context}.

content_types_provided(ReqData, Context) ->
   {[{<<"application/json">>, to_json}], ReqData, Context}.

content_types_accepted(ReqData, Context) ->
   {[{<<"application/json">>, accept_content}], ReqData, Context}.

allowed_methods(ReqData, Context) ->
    {[<<"HEAD">>, <<"GET">>, <<"DELETE">>, <<"OPTIONS">>], ReqData, Context}.

resource_exists(ReqData, Context) ->
    Binding = binding(ReqData),
    {case Binding of
         not_found        -> false;
         {bad_request, _} -> false;
         _                -> case rabbit_binding:exists(Binding) of
                                 true -> true;
                                 _    -> false
                             end
     end, ReqData, Context}.

to_json(ReqData, Context) ->
    with_binding(ReqData, Context,
                 fun(Binding) ->
                         rabbit_mgmt_util:reply(
                           rabbit_mgmt_format:binding(Binding),
                           ReqData, Context)
                 end).

delete_resource(ReqData, Context) ->
    MethodName = case rabbit_mgmt_util:destination_type(ReqData) of
                     exchange -> 'exchange.unbind';
                     queue    -> 'queue.unbind'
                 end,
    sync_resource(MethodName, ReqData, Context).

is_authorized(ReqData, Context) ->
    rabbit_mgmt_util:is_authorized_vhost(ReqData, Context).

%%--------------------------------------------------------------------

binding(ReqData) ->
    case rabbit_mgmt_util:vhost(ReqData) of
        not_found -> not_found;
        VHost     -> Source = rabbit_mgmt_util:id(source, ReqData),
                     Dest = rabbit_mgmt_util:id(destination, ReqData),
                     DestType = rabbit_mgmt_util:destination_type(ReqData),
                     Props = rabbit_mgmt_util:id(props, ReqData),
                     SName = rabbit_misc:r(VHost, exchange, Source),
                     DName = rabbit_misc:r(VHost, DestType, Dest),
                     case unpack(SName, DName, Props) of
                         {bad_request, Str} ->
                             {bad_request, Str};
                         {Key, Args} ->
                             #binding{ source      = SName,
                                       destination = DName,
                                       key         = Key,
                                       args        = Args }
                     end
    end.

unpack(Src, Dst, Props) ->
    case rabbit_mgmt_format:tokenise(binary_to_list(Props)) of
        ["~"]          -> {<<>>, []};
        [Key]          -> {unquote(Key), []};
        ["~", ArgsEnc] -> lookup(<<>>, ArgsEnc, Src, Dst);
        [Key, ArgsEnc] -> lookup(unquote(Key), ArgsEnc, Src, Dst);
        _              -> {bad_request, {too_many_tokens, Props}}
    end.

lookup(RoutingKey, ArgsEnc, Src, Dst) ->
    lookup(RoutingKey, unquote(ArgsEnc),
           rabbit_binding:list_for_source_and_destination(Src, Dst)).

lookup(_RoutingKey, _Hash, []) ->
    {bad_request, "binding not found"};
lookup(RoutingKey, Hash, [#binding{args = Args} | Rest]) ->
    case args_hash(Args) =:= Hash of
        true  -> {RoutingKey, Args};
        false -> lookup(RoutingKey, Hash, Rest)
    end.

args_hash(Args) ->
    list_to_binary(rabbit_misc:base64url(erlang:md5(term_to_binary(Args)))).

unquote(Name) ->
    list_to_binary(rabbit_http_util:unquote(Name)).

with_binding(ReqData, Context, Fun) ->
    case binding(ReqData) of
        {bad_request, Reason} ->
            rabbit_mgmt_util:bad_request(Reason, ReqData, Context);
        Binding ->
            Fun(Binding)
    end.

sync_resource(MethodName, ReqData, Context) ->
    with_binding(
      ReqData, Context,
      fun(Binding) ->
              Props0 = rabbit_mgmt_format:binding(Binding),
              Props = Props0 ++
                  [{exchange, proplists:get_value(source,      Props0)},
                   {queue,    proplists:get_value(destination, Props0)}],
              rabbit_mgmt_util:amqp_request(
                rabbit_mgmt_util:vhost(ReqData), ReqData, Context,
                rabbit_mgmt_util:props_to_method(MethodName, Props))
      end).<|MERGE_RESOLUTION|>--- conflicted
+++ resolved
@@ -18,18 +18,10 @@
 
 -export([init/3, rest_init/2, resource_exists/2, to_json/2,
          content_types_provided/2, content_types_accepted/2,
-<<<<<<< HEAD
-         is_authorized/2, allowed_methods/2, delete_resource/2,
-         args_hash/1]).
--export([variances/2]).
-
--include("rabbit_mgmt.hrl").
-=======
          is_authorized/2, allowed_methods/2, delete_resource/2]).
 -export([variances/2]).
 
 -include_lib("rabbitmq_management_agent/include/rabbit_mgmt_records.hrl").
->>>>>>> 59b61522
 -include_lib("amqp_client/include/amqp_client.hrl").
 
 %%--------------------------------------------------------------------
