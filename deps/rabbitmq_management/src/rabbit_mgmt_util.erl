%%   The contents of this file are subject to the Mozilla Public License
%%   Version 1.1 (the "License"); you may not use this file except in
%%   compliance with the License. You may obtain a copy of the License at
%%   http://www.mozilla.org/MPL/
%%
%%   Software distributed under the License is distributed on an "AS IS"
%%   basis, WITHOUT WARRANTY OF ANY KIND, either express or implied. See the
%%   License for the specific language governing rights and limitations
%%   under the License.
%%
%%   The Original Code is RabbitMQ Management Plugin.
%%
%%   The Initial Developer of the Original Code is VMware, Inc.
%%   Copyright (c) 2010-2012 VMware, Inc.  All rights reserved.
%%

-module(rabbit_mgmt_util).

%% TODO sort all this out; maybe there's scope for rabbit_mgmt_request?

-export([is_authorized/2, is_authorized_admin/2, vhost/1]).
-export([is_authorized_vhost/2, is_authorized/3, is_authorized_user/3,
         is_authorized_monitor/2]).
-export([bad_request/3, bad_request_exception/4, id/2, parse_bool/1,
         parse_int/1]).
-export([with_decode/4, not_found/3, amqp_request/4]).
-export([with_channel/4, with_channel/5]).
-export([props_to_method/2, props_to_method/4]).
-export([all_or_one_vhost/2, http_to_amqp/5, reply/3, filter_vhost/3]).
-export([filter_conn_ch_list/3, filter_user/2]).
-export([with_decode/5, decode/1, decode/2, redirect/2, args/1]).
-export([reply_list/3, reply_list/4, sort_list/2, destination_type/1]).
-export([post_respond/1, columns/1, is_monitor/1]).
-export([list_visible_vhosts/1, b64decode_or_throw/1]).

-import(rabbit_misc, [pget/2, pget/3]).

-include("rabbit_mgmt.hrl").
-include_lib("amqp_client/include/amqp_client.hrl").

-define(FRAMING, rabbit_framing_amqp_0_9_1).

%%--------------------------------------------------------------------

is_authorized(ReqData, Context) ->
    is_authorized(ReqData, Context, fun(_) -> true end).

is_authorized_admin(ReqData, Context) ->
    is_authorized(ReqData, Context,
                  fun(#user{tags = Tags}) -> is_admin(Tags) end).

is_authorized_monitor(ReqData, Context) ->
    is_authorized(ReqData, Context,
                  fun(#user{tags = Tags}) -> is_monitor(Tags) end).

is_authorized_vhost(ReqData, Context) ->
    is_authorized(ReqData, Context,
                  fun(User) ->
                          case vhost(ReqData) of
                              not_found -> true;
                              none      -> true;
                              V         -> lists:member(
                                             V, list_login_vhosts(User))
                          end
                  end).

%% Used for connections / channels. A normal user can only see / delete
%% their own stuff. Monitors can see other users' and delete their
%% own. Admins can do it all.
is_authorized_user(ReqData, Context, Item) ->
    is_authorized(ReqData, Context,
                  fun(#user{username = Username, tags = Tags}) ->
                          case wrq:method(ReqData) of
                              'DELETE' -> is_admin(Tags);
                              _        -> is_monitor(Tags)
                          end orelse Username == pget(user, Item)
                  end).

is_authorized(ReqData, Context, Fun) ->
    %% Note that we've already done authentication in the Mochiweb
    %% world, so we know we're authorised. Unfortunately we can't
    %% influence ReqData or Context from Mochiweb, so we have to
    %% invoke check_user_pass_login again to see what kind of user we
    %% have.
    [Username, Password] = rabbit_mochiweb_util:parse_auth_header(
                             wrq:get_req_header("authorization", ReqData)),
    {ok, User = #user{tags = Tags}} =
        rabbit_access_control:check_user_pass_login(Username, Password),
    case is_mgmt_user(Tags) andalso Fun(User) of
        true  -> {true, ReqData, Context#context{user     = User,
                                                 password = Password}};
        false -> {?AUTH_REALM, ReqData, Context}
    end.

vhost(ReqData) ->
    case id(vhost, ReqData) of
        none  -> none;
        VHost -> case rabbit_vhost:exists(VHost) of
                     true  -> VHost;
                     false -> not_found
                 end
    end.

destination_type(ReqData) ->
    case id(dtype, ReqData) of
        <<"e">> -> exchange;
        <<"q">> -> queue
    end.

reply(Facts, ReqData, Context) ->
    ReqData1 = wrq:set_resp_header("Cache-Control", "no-cache", ReqData),
    try
        {mochijson2:encode(Facts), ReqData1, Context}
    catch exit:{json_encode, E} ->
            Error = iolist_to_binary(
                      io_lib:format("JSON encode error: ~p", [E])),
            Reason = iolist_to_binary(
                       io_lib:format("While encoding:~n~p", [Facts])),
            internal_server_error(Error, Reason, ReqData1, Context)
    end.

reply_list(Facts, ReqData, Context) ->
    reply_list(Facts, ["vhost", "name"], ReqData, Context).

reply_list(Facts, DefaultSorts, ReqData, Context) ->
    reply(sort_list(
            extract_columns(Facts, ReqData),
            DefaultSorts,
            wrq:get_qs_value("sort", ReqData),
            wrq:get_qs_value("sort_reverse", ReqData)),
          ReqData, Context).

sort_list(Facts, Sorts) -> sort_list(Facts, Sorts, undefined, false).

sort_list(Facts, DefaultSorts, Sort, Reverse) ->
    SortList = case Sort of
               undefined -> DefaultSorts;
               Extra     -> [Extra | DefaultSorts]
           end,
    %% lists:sort/2 is much more expensive than lists:sort/1
    Sorted = [V || {_K, V} <- lists:sort(
                                [{sort_key(F, SortList), F} || F <- Facts])],
    case Reverse of
        "true" -> lists:reverse(Sorted);
        _      -> Sorted
    end.

sort_key(_Item, []) ->
    [];
sort_key(Item, [Sort | Sorts]) ->
    [get_dotted_value(Sort, Item) | sort_key(Item, Sorts)].

get_dotted_value(Key, Item) ->
    Keys = string:tokens(Key, "."),
    get_dotted_value0(Keys, Item).

get_dotted_value0([Key], Item) ->
    %% Put "nothing" before everything else, in number terms it usually
    %% means 0.
    pget(list_to_atom(Key), Item, 0);
get_dotted_value0([Key | Keys], Item) ->
    get_dotted_value0(Keys, pget(list_to_atom(Key), Item, [])).

extract_columns(Items, ReqData) ->
    Cols = columns(ReqData),
    [extract_column_items(Item, Cols) || Item <- Items].

columns(ReqData) ->
    case wrq:get_qs_value("columns", ReqData) of
        undefined -> all;
        Str       -> [[list_to_binary(T) || T <- string:tokens(C, ".")]
                      || C <- string:tokens(Str, ",")]
    end.

extract_column_items(Item, all) ->
    Item;
extract_column_items({struct, L}, Cols) ->
    extract_column_items(L, Cols);
extract_column_items(Item = [T | _], Cols) when is_tuple(T) ->
    [{K, extract_column_items(V, descend_columns(a2b(K), Cols))} ||
        {K, V} <- Item, want_column(K, Cols)];
extract_column_items(L, Cols) when is_list(L) ->
    [extract_column_items(I, Cols) || I <- L];
extract_column_items(O, _Cols) ->
    O.

<<<<<<< HEAD
descend_columns(_K, [])                   -> [];
descend_columns( K, [[K]        | _Rest]) -> all;
descend_columns( K, [[K   | K2] |  Rest]) -> [K2 | descend_columns(K, Rest)];
descend_columns( K, [[_K2 | _ ] |  Rest]) -> descend_columns(K, Rest).
=======
want_column(_Col, all) -> true;
want_column(Col, Cols) when is_atom(Col) ->
    want_column(a2b(Col), Cols);
want_column(Col, Cols) when is_binary(Col) ->
    lists:any(fun([C|_]) -> C == Col end, Cols).

descend_columns(_K, [])                -> [];
descend_columns(K, [[K] | _Rest])      -> all;
descend_columns(K, [[K | K2] | Rest])  -> [K2 | descend_columns(K, Rest)];
descend_columns(K, [[_K2 | _] | Rest]) -> descend_columns(K, Rest).
>>>>>>> b56d7816

a2b(A) when is_atom(A) -> list_to_binary(atom_to_list(A));
a2b(B)                 -> B.

bad_request(Reason, ReqData, Context) ->
    halt_response(400, bad_request, Reason, ReqData, Context).

not_authorised(Reason, ReqData, Context) ->
    halt_response(401, not_authorised, Reason, ReqData, Context).

not_found(Reason, ReqData, Context) ->
    halt_response(404, not_found, Reason, ReqData, Context).

internal_server_error(Error, Reason, ReqData, Context) ->
    rabbit_log:error("~s~n~s~n", [Error, Reason]),
    halt_response(500, Error, Reason, ReqData, Context).

halt_response(Code, Type, Reason, ReqData, Context) ->
    Json = {struct, [{error, Type},
                     {reason, rabbit_mgmt_format:tuple(Reason)}]},
    ReqData1 = wrq:append_to_response_body(mochijson2:encode(Json), ReqData),
    {{halt, Code}, ReqData1, Context}.

id(Key, ReqData) when Key =:= exchange;
                      Key =:= source;
                      Key =:= destination ->
    case id0(Key, ReqData) of
        <<"amq.default">> -> <<"">>;
        Name              -> Name
    end;
id(Key, ReqData) ->
    id0(Key, ReqData).

id0(Key, ReqData) ->
    case dict:find(Key, wrq:path_info(ReqData)) of
        {ok, Id} -> list_to_binary(mochiweb_util:unquote(Id));
        error    -> none
    end.

with_decode(Keys, ReqData, Context, Fun) ->
    with_decode(Keys, wrq:req_body(ReqData), ReqData, Context, Fun).

with_decode(Keys, Body, ReqData, Context, Fun) ->
    case decode(Keys, Body) of
        {error, Reason}    -> bad_request(Reason, ReqData, Context);
        {ok, Values, JSON} -> try
                                  Fun(Values, JSON)
                              catch {error, Error} ->
                                      bad_request(Error, ReqData, Context)
                              end
    end.

decode(Keys, Body) ->
    case decode(Body) of
        {ok, J0} -> J = [{list_to_atom(binary_to_list(K)), V} || {K, V} <- J0],
                    Results = [get_or_missing(K, J) || K <- Keys],
                    case [E || E = {key_missing, _} <- Results] of
                        []      -> {ok, Results, J};
                        Errors  -> {error, Errors}
                    end;
        Else     -> Else
    end.

decode(Body) ->
    try
        {struct, J} = mochijson2:decode(Body),
        {ok, J}
    catch error:_ -> {error, not_json}
    end.

get_or_missing(K, L) ->
    case pget(K, L) of
        undefined -> {key_missing, K};
        V         -> V
    end.

http_to_amqp(MethodName, ReqData, Context, Transformers, Extra) ->
    case vhost(ReqData) of
        not_found ->
            not_found(vhost_not_found, ReqData, Context);
        VHost ->
            case decode(wrq:req_body(ReqData)) of
                {ok, Props} ->
                    try
                        Node = case pget(<<"node">>, Props) of
                                   undefined -> node();
                                   N         -> rabbit_nodes:make(
                                                  binary_to_list(N))
                               end,
                        amqp_request(VHost, ReqData, Context, Node,
                                     props_to_method(
                                       MethodName, Props, Transformers, Extra))
                    catch {error, Error} ->
                            bad_request(Error, ReqData, Context)
                    end;
                {error, Reason} ->
                    bad_request(Reason, ReqData, Context)
            end
    end.

props_to_method(MethodName, Props, Transformers, Extra) ->
    Props1 = [{list_to_atom(binary_to_list(K)), V} || {K, V} <- Props],
    props_to_method(
      MethodName, rabbit_mgmt_format:format(Props1 ++ Extra, Transformers)).

props_to_method(MethodName, Props) ->
    Props1 = rabbit_mgmt_format:format(
               Props,
               [{fun (Args) -> [{arguments, args(Args)}] end, [arguments]}]),
    FieldNames = ?FRAMING:method_fieldnames(MethodName),
    {Res, _Idx} = lists:foldl(
                    fun (K, {R, Idx}) ->
                            NewR = case pget(K, Props1) of
                                       undefined -> R;
                                       V         -> setelement(Idx, R, V)
                                   end,
                            {NewR, Idx + 1}
                    end, {?FRAMING:method_record(MethodName), 2},
                    FieldNames),
    Res.

parse_bool(<<"true">>)  -> true;
parse_bool(<<"false">>) -> false;
parse_bool(true)        -> true;
parse_bool(false)       -> false;
parse_bool(V)           -> throw({error, {not_boolean, V}}).

parse_int(I) when is_integer(I) -> I;
parse_int(F) when is_number(F)  -> trunc(F);
parse_int(S)                    -> try
                                       list_to_integer(binary_to_list(S))
                                   catch error:badarg ->
                                           throw({error, {not_integer, S}})
                                   end.

amqp_request(VHost, ReqData, Context, Method) ->
    amqp_request(VHost, ReqData, Context, node(), Method).

amqp_request(VHost, ReqData, Context, Node, Method) ->
    with_channel(VHost, ReqData, Context, Node,
                 fun (Ch) ->
                         amqp_channel:call(Ch, Method),
                         {true, ReqData, Context}
                 end).

with_channel(VHost, ReqData, Context, Fun) ->
    with_channel(VHost, ReqData, Context, node(), Fun).

with_channel(VHost, ReqData,
             Context = #context{user     = #user {username = Username},
                                password = Password},
             Node, Fun) ->
    Params = #amqp_params_direct{username     = Username,
                                 password     = Password,
                                 node         = Node,
                                 virtual_host = VHost},
    case amqp_connection:start(Params) of
        {ok, Conn} ->
            {ok, Ch} = amqp_connection:open_channel(Conn),
            try
                Fun(Ch)
            catch
                exit:{{shutdown,
                       {server_initiated_close, ?NOT_FOUND, Reason}}, _} ->
                    not_found(Reason, ReqData, Context);
                exit:{{shutdown,
                      {server_initiated_close, ?ACCESS_REFUSED, Reason}}, _} ->
                    not_authorised(Reason, ReqData, Context);
                exit:{{shutdown, {ServerClose, Code, Reason}}, _}
                  when ServerClose =:= server_initiated_close;
                       ServerClose =:= server_initiated_hard_close ->
                    bad_request_exception(Code, Reason, ReqData, Context);
                exit:{{shutdown, {connection_closing,
                                  {ServerClose, Code, Reason}}}, _}
                  when ServerClose =:= server_initiated_close;
                       ServerClose =:= server_initiated_hard_close ->
                    bad_request_exception(Code, Reason, ReqData, Context)
            after
            catch amqp_channel:close(Ch),
            catch amqp_connection:close(Conn)
            end;
        {error, auth_failure} ->
            not_authorised(<<"">>, ReqData, Context);
        {error, {nodedown, N}} ->
            bad_request(
              list_to_binary(
                io_lib:format("Node ~s could not be contacted", [N])),
              ReqData, Context)
    end.

bad_request_exception(Code, Reason, ReqData, Context) ->
    bad_request(list_to_binary(io_lib:format("~p ~s", [Code, Reason])),
                ReqData, Context).

all_or_one_vhost(ReqData, Fun) ->
    case rabbit_mgmt_util:vhost(ReqData) of
        none      -> lists:append([Fun(V) || V <- rabbit_vhost:list()]);
        not_found -> vhost_not_found;
        VHost     -> Fun(VHost)
    end.

filter_vhost(List, _ReqData, Context) ->
    VHosts = list_login_vhosts(Context#context.user),
    [I || I <- List, lists:member(pget(vhost, I), VHosts)].

filter_user(List, _ReqData, #context{user = User}) ->
    filter_user(List, User).

filter_user(List, #user{username = Username, tags = Tags}) ->
    case is_monitor(Tags) of
        true  -> List;
        false -> [I || I <- List, pget(user, I) == Username]
    end.

filter_conn_ch_list(List, ReqData, Context) ->
    rabbit_mgmt_format:strip_pids(
      filter_user(
        case vhost(ReqData) of
            none  -> List;
            VHost -> [I || I <- List, pget(vhost, I) =:= VHost]
        end, ReqData, Context)).

redirect(Location, ReqData) ->
    wrq:do_redirect(true,
                    wrq:set_resp_header("Location",
                                        binary_to_list(Location), ReqData)).

args({struct, L}) -> args(L);
args(L)           -> rabbit_mgmt_format:to_amqp_table(L).

%% Make replying to a post look like anything else...
post_respond({{halt, Code}, ReqData, Context}) ->
    {{halt, Code}, ReqData, Context};
post_respond({JSON, ReqData, Context}) ->
    {true, wrq:set_resp_header(
             "content-type", "application/json",
             wrq:append_to_response_body(JSON, ReqData)), Context}.

is_admin(T)     -> intersects(T, [administrator]).
is_monitor(T)   -> intersects(T, [administrator, monitoring]).
is_mgmt_user(T) -> intersects(T, [administrator, monitoring, management]).

intersects(A, B) -> lists:any(fun(I) -> lists:member(I, B) end, A).

%% The distinction between list_visible_vhosts and list_login_vhosts
%% is there to ensure that admins / monitors can always learn of the
%% existence of all vhosts, and can always see their contribution to
%% global stats. However, if an admin / monitor does not have any
%% permissions for a vhost, it's probably less confusing to make that
%% prevent them from seeing "into" it, than letting them see stuff
%% that they then can't touch.

list_visible_vhosts(User = #user{tags = Tags}) ->
    case is_monitor(Tags) of
        true  -> rabbit_vhost:list();
        false -> list_login_vhosts(User)
    end.

list_login_vhosts(User) ->
    [V || V <- rabbit_vhost:list(),
          case catch rabbit_access_control:check_vhost_access(User, V) of
              ok -> true;
              _  -> false
          end].

%% Wow, base64:decode throws lots of weird errors. Catch and convert to one
%% that will cause a bad_request.
b64decode_or_throw(B64) ->
    try
        base64:decode(B64)
    catch error:_ ->
            throw({error, {not_base64, B64}})
    end.<|MERGE_RESOLUTION|>--- conflicted
+++ resolved
@@ -184,23 +184,16 @@
 extract_column_items(O, _Cols) ->
     O.
 
-<<<<<<< HEAD
-descend_columns(_K, [])                   -> [];
-descend_columns( K, [[K]        | _Rest]) -> all;
-descend_columns( K, [[K   | K2] |  Rest]) -> [K2 | descend_columns(K, Rest)];
-descend_columns( K, [[_K2 | _ ] |  Rest]) -> descend_columns(K, Rest).
-=======
 want_column(_Col, all) -> true;
 want_column(Col, Cols) when is_atom(Col) ->
     want_column(a2b(Col), Cols);
 want_column(Col, Cols) when is_binary(Col) ->
     lists:any(fun([C|_]) -> C == Col end, Cols).
 
-descend_columns(_K, [])                -> [];
-descend_columns(K, [[K] | _Rest])      -> all;
-descend_columns(K, [[K | K2] | Rest])  -> [K2 | descend_columns(K, Rest)];
-descend_columns(K, [[_K2 | _] | Rest]) -> descend_columns(K, Rest).
->>>>>>> b56d7816
+descend_columns(_K, [])                   -> [];
+descend_columns( K, [[K]        | _Rest]) -> all;
+descend_columns( K, [[K   | K2] |  Rest]) -> [K2 | descend_columns(K, Rest)];
+descend_columns( K, [[_K2 | _ ] |  Rest]) -> descend_columns(K, Rest).
 
 a2b(A) when is_atom(A) -> list_to_binary(atom_to_list(A));
 a2b(B)                 -> B.
