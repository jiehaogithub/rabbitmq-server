%%   The contents of this file are subject to the Mozilla Public License
%%   Version 1.1 (the "License"); you may not use this file except in
%%   compliance with the License. You may obtain a copy of the License at
%%   http://www.mozilla.org/MPL/
%%
%%   Software distributed under the License is distributed on an "AS IS"
%%   basis, WITHOUT WARRANTY OF ANY KIND, either express or implied. See the
%%   License for the specific language governing rights and limitations
%%   under the License.
%%
%%   The Original Code is RabbitMQ Management Plugin.
%%
%%   The Initial Developer of the Original Code is VMware, Inc.
%%   Copyright (c) 2010-2012 VMware, Inc.  All rights reserved.
%%

-module(rabbit_mgmt_app).

-behaviour(application).
-export([start/2, stop/1]).

-include("rabbit_mgmt.hrl").
-include_lib("amqp_client/include/amqp_client.hrl").

-define(CONTEXT, rabbit_mgmt).
-define(STATIC_PATH, "priv/www").

start(_Type, _StartArgs) ->
    {ok, Listener} = application:get_env(rabbitmq_management, listener),
    setup_wm_logging(),
    register_context(Listener),
    log_startup(Listener),
    rabbit_mgmt_sup:start_link().

stop(_State) ->
    unregister_context(),
    ok.

register_context(Listener) ->
    rabbit_mochiweb:register_context_handler(
      ?CONTEXT, Listener, "", make_loop(), "RabbitMQ Management").

unregister_context() ->
    rabbit_mochiweb:unregister_context(?CONTEXT).

make_loop() ->
    Dispatch = rabbit_mgmt_dispatcher:build_dispatcher(),
    WMLoop = rabbit_webmachine:makeloop(Dispatch),
    LocalPaths = [filename:join(module_path(M), ?STATIC_PATH) ||
                     M <- rabbit_mgmt_dispatcher:modules()],
<<<<<<< HEAD
    fun(Req) ->
            Unauthorized = {401, [{"WWW-Authenticate", ?AUTH_REALM}], ""},
            Auth = Req:get_header_value("authorization"),
            case rabbit_mochiweb_util:parse_auth_header(Auth) of
                [Username, Password] ->
                    case rabbit_access_control:check_user_pass_login(
                           Username, Password) of
                        {ok, _} -> respond(Req, LocalPaths, WMLoop);
                        _       -> Req:respond(Unauthorized)
                    end;
                _ ->
                    Req:respond(Unauthorized)
            end

    end.
=======
    fun(PL, Req) -> respond(Req, LocalPaths, PL, WMLoop) end.
>>>>>>> 807fbd10

module_path(Module) ->
    {file, Here} = code:is_loaded(Module),
    filename:dirname(filename:dirname(Here)).

respond(Req, LocalPaths, WMLoop) ->
    Path = Req:get(raw_path),
    Redirect = fun(L) -> {301, [{"Location", L}], ""} end,
    case Path of
        "/api/" ++ Rest when length(Rest) > 0 ->
            WMLoop(Req);
        "" ->
            Req:respond(Redirect("/"));
        "/mgmt/" ->
            Req:respond(Redirect("/"));
        "/mgmt" ->
            Req:respond(Redirect("/"));
        "/" ++ Stripped ->
            serve_file(Req, Stripped, LocalPaths, Redirect)
    end.

serve_file(Req, Path, [LocalPath], _Redirect) ->
    Req:serve_file(Path, LocalPath);
serve_file(Req, Path, [LocalPath | Others], Redirect) ->
    Path1 = filename:join([LocalPath, Path]),
    case filelib:is_regular(Path1) of
        true  -> Req:serve_file(Path, LocalPath);
        false -> case filelib:is_regular(Path1 ++ "/index.html") of
                     true  -> index(Req, Path, LocalPath, Redirect);
                     false -> serve_file(Req, Path, Others, Redirect)
                 end
    end.

index(Req, Path, LocalPath, Redirect) ->
    case lists:reverse(Path) of
        ""       -> Req:serve_file("index.html", LocalPath);
        "/" ++ _ -> Req:serve_file(Path ++ "index.html", LocalPath);
        _        -> Req:respond(Redirect(Path ++ "/"))
    end.

setup_wm_logging() ->
    {ok, LogDir} = application:get_env(rabbitmq_management, http_log_dir),
    case LogDir of
        none ->
            rabbit_webmachine:setup(none);
        _ ->
            rabbit_webmachine:setup(webmachine_logger),
            webmachine_sup:start_logger(LogDir)
    end.

log_startup(Listener) ->
    rabbit_log:info("Management plugin started. Port: ~w~n",
                    [proplists:get_value(port, Listener)]).<|MERGE_RESOLUTION|>--- conflicted
+++ resolved
@@ -48,25 +48,7 @@
     WMLoop = rabbit_webmachine:makeloop(Dispatch),
     LocalPaths = [filename:join(module_path(M), ?STATIC_PATH) ||
                      M <- rabbit_mgmt_dispatcher:modules()],
-<<<<<<< HEAD
-    fun(Req) ->
-            Unauthorized = {401, [{"WWW-Authenticate", ?AUTH_REALM}], ""},
-            Auth = Req:get_header_value("authorization"),
-            case rabbit_mochiweb_util:parse_auth_header(Auth) of
-                [Username, Password] ->
-                    case rabbit_access_control:check_user_pass_login(
-                           Username, Password) of
-                        {ok, _} -> respond(Req, LocalPaths, WMLoop);
-                        _       -> Req:respond(Unauthorized)
-                    end;
-                _ ->
-                    Req:respond(Unauthorized)
-            end
-
-    end.
-=======
-    fun(PL, Req) -> respond(Req, LocalPaths, PL, WMLoop) end.
->>>>>>> 807fbd10
+    fun(Req) -> respond(Req, LocalPaths, WMLoop) end.
 
 module_path(Module) ->
     {file, Here} = code:is_loaded(Module),
