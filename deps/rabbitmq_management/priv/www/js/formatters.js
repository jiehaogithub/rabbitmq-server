--- conflicted
+++ resolved
@@ -224,18 +224,11 @@
 function message_rates(stats) {
     var res = "";
     if (keys(stats).length > 0) {
-<<<<<<< HEAD
         var items = [['Publish', 'publish'], ['Confirm', 'confirm'],
                      ['Deliver', 'deliver'], ['Acknowledge', 'ack'],
                      ['Get', 'get'], ['Deliver (noack)', 'deliver_no_ack'],
-                     ['Get (noack)', 'get_no_ack']];
-=======
-        var items = [['Publish', 'publish'], ['Deliver', 'deliver'],
-                     ['Acknowledge', 'ack'], ['Get', 'get'],
-                     ['Deliver (noack)', 'deliver_no_ack'],
                      ['Get (noack)', 'get_no_ack'],
                      ['Return', 'return']];
->>>>>>> f997b22d
         for (var i in items) {
             var name = items[i][0];
             var key = items[i][1] + '_details';
