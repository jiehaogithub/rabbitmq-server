body { font: 12px Verdana, sans-serif; color: #484848; padding: 8px 35px; }
input, button { font: 12px Verdana, sans-serif; }

#login table { margin: auto; }
#login p { text-align: center; }

#logo { margin-bottom: 20px; padding-top: 10px; }
#logo img { margin: 0 0 -0.3em 1em; border: none; }
#logo a { color: #B4BAB8; font-weight: bold; text-decoration: none; padding: 0 1em 0 0; }
#logo a:hover { text-decoration: underline; }

#login-version { float: right; color: #444; }
#login-version form { float: right; display: block; margin-left: 10px; }
#login-details { float: left; }
#login-details p { padding: 0 0 0.2em 0; margin: 0; text-align: right; }
#login-details a { color: #F60; text-decoration: none; }
#login-details a:hover { text-decoration: underline; }
#menu ul { float: left; padding: 0; margin: 0; }
#menu li { float: left; list-style-type: none; padding: 0 0.1em 0 0; }
#menu li a { display: block; padding: 0.7em 1.3em; }
#menu { border-bottom: 1px solid #FF8C00; overflow: auto; width: 100%; }
#menu a { color: #444; font-weight: bold; text-decoration: none; padding: 5px; }
#menu a:hover { background-color: #444; color: white; -moz-border-radius: 8px 8px 0 0; border-radius: 8px 8px 0 0; }
#menu a.selected { background-color: #F60; color: white; -moz-border-radius: 8px 8px 0 0; border-radius: 8px 8px 0 0; }
#main a { color: #F60; font-weight: bold; text-decoration: none; }
#main table th a { color: black; }
#main table td a { font-weight: normal; }
#main a:hover { text-decoration: underline; }
#vhost-form { float: right; padding: 0; margin: 0; }

#main.with-rhs { margin-right: 210px; }
#rhs { float: right; width: 200px; background-color: white; position: relative; }
#rhs ul { padding: 0; margin: 0; }
#rhs li { list-style-type: none; padding: 0; margin: 0.1em 0; }
#rhs a { display: block; padding: 0.7em; color: #444; font-weight: bold; text-decoration: none; }
#rhs a:hover { background-color: #444; color: white; -moz-border-radius: 8px 0 0 8px; border-radius: 8px 0 0 8px; }
#rhs a.selected { background-color: #F60; color: white; -moz-border-radius: 8px 0 0 8px; border-radius: 8px 0 0 8px; }

h1 { font-size: 2em; font-weight: normal; padding: 0; }
b, dt { color: black; font-weight: normal; }
dd { margin-bottom: 5px; }
div.box, div.section, div.section-hidden { overflow: auto; width: 100%; }

.left { float: left; }
.right { float: right; }
.clear { clear: both; }

.shortinput { width: 50px; text-align: right; }

.help:after { content: '?'; }
.help,
.popup-options-link { color: #484848; background-color: #E4E4E4; border: 1px solid #E4E4E4; padding: 2px 4px; cursor: pointer; }
table th .help,
table th .popup-options-link { border: none; }
.help:hover:hover,
.popup-options-link:hover,
.popup-owner { background-color: #444; color: white; }

.rate-visibility-option { cursor: pointer; padding: 4px; background: #fafafa; border: 1px solid #f0f0f0; border-radius: 3px; display:block; }
.rate-visibility-option:hover { background: #ddf;
                                background: -webkit-gradient(linear, left top, left bottom, color-stop(0, #ddf),color-stop(1, #bbf));
                                border: 1px solid #88d;
                                border-radius: 3px; }

.rate-visibility-option-hidden { text-decoration: line-through; color: #888; }


table.legend { float: left; }
table.legend th { padding: 4px 10px 4px 0; width: 80px; }
table.legend td { padding: 4px 0 4px 10px; width: 130px; }

.tag-link, .argument-link { color: #444; cursor: pointer; }
.tag-link:hover, .argument-link:hover { color: #888; }

.filter { overflow: auto; width: 100%; margin-bottom: 10px; }
.filter table { float: left; }
.filter label { margin-top: 4px;}
.filter input#filter-regex-mode { vertical-align: middle; }
.filter p#filter-truncate { float: right; padding: 4px; margin: 0; }
.filter p.filter-warning { border-radius: 5px; background: #ff8; }
.filter-active { background: #99EBFF; border-radius: 5px; }
.filter-highlight { background: #99EBFF; }

input#truncate { width: 50px; text-align: right; }

table { border-collapse: collapse; }
table th { font-weight: normal; color: black; }
table th, table td { font: 12px Verdana, sans-serif; padding: 5px 4px; }
table.list th, table.list td { vertical-align: top; min-width: 5em; width: auto; }

table.list { border-width: 1px; margin-bottom: 1em; }
table.list th, table.list td { border: 1px solid #ccc; }
table.list th { text-align: left; }
table.list th.plus-minus { border: none; min-width: 2em; }
table.list td a { display: block; width: 100%; }
table.list th a.sort { display: block; width: 100%; cursor: pointer; }
table.list th a.sort .arrow { color: #F60; }
table.list td p { margin: 0; padding: 1px 0 0 0; }
table.list td p.warning { margin: 0; padding: 5px; }

table.list td.plain, table.list td.plain td, table.list td.plain th { border: none; background: none; }
table.list th.plain { border-left: none; border-top: none; border-right: none; background: none; }
table.list th.plain h3 { margin: 0; border: 0; }

#main .internal-purpose, #main .internal-purpose * { color: #aaa; }

div.section table.list, div.section-hidden table.list { margin-bottom: 0; }

div.memory-bar { margin: 10px 0 5px 0; border-radius: 5px; border: 1px solid #ddd; float: left; }
div.memory-section { float: left; height: 30px; }
div.colour-key { float: left; width: 10px; height: 10px; margin: 3px 5px 0 0;}
div.memory-info { float: left; padding: 10px 10px 0 0; }
button.memory-button { margin-top: 10px; }

div.memory_queue  { background: #bd4688; }
div.memory_binary { background: url(../img/bg-binary.png); }
div.memory_conn   { background: #dada66; }
div.memory_proc   { background: #6abf59; }
div.memory_table  { background: #6679da; }
div.memory_system { background: #999; }

div.memory-bar div.memory_queue  { border-right: solid 1px #eb50a6; }
div.memory-bar div.memory_binary { border-right: solid 1px #eb50a6; }
div.memory-bar div.memory_conn   { border-right: solid 1px #ebeb8d; }
div.memory-bar div.memory_proc   { border-right: solid 1px #79da66; }
div.memory-bar div.memory_table  { border-right: solid 1px #8d9ceb; }
div.memory-bar div.memory_system { border-right: solid 1px #bbb; }

sub { display: block; font-size: 0.8em; color: #888; }
small { font-size: 0.8em; color: #888; }
#main sub a { color: #888; }
#main sub a:hover { color: #444; }
table.argument-links { color: #888; }
table.argument-links td { font-size: 0.64em; vertical-align: top; }
.unknown { color: #888; }

table.facts { float: left; }
table.facts th, table.legend th { color: black; text-align: right; border-right: 1px solid #ccc; }
table.facts th, table.facts td { vertical-align: top; padding: 0 10px 10px 10px; }
table.facts th.horizontal { border-right: none; padding: 0 10px 5px 10px; }

table.facts-long th { text-align: right; font-weight: bold; }
table.facts-long th, table.facts-long td { vertical-align: top; }

table.facts-l { margin-right: 50px; }

table.mini th { border: none; padding: 0 2px 2px 2px; text-align: right; }
table.mini td { border: none; padding: 0 2px 2px 2px; }

tr.alt1>td {
  background: #eee;
  background: -moz-linear-gradient(center top, #f0f0f0 0%,#e0e0e0 100%);
  background: -webkit-gradient(linear, left top, left bottom, color-stop(0, #f0f0f0),color-stop(1, #e0e0e0));
}
tr.alt2>td {
  background: #fff;
  background: -moz-linear-gradient(center top, #F8F8F8 0%,#ffffff 100%);
  background: -webkit-gradient(linear, left top, left bottom, color-stop(0, #F8F8F8),color-stop(1, #ffffff));
}

td span,
td abbr {
  display: inline-block;
  padding: 3px;
  margin: 0 0 3px 0;
}

div.status-bar, div.status-red, div.status-yellow, div.status-green, div.status-grey { text-align: center; }
div.status-bar-main, div.status-red, div.status-yellow, div.status-green, div.status-grey { border-radius: 3px; -moz-border-radius: 3px; padding: 3px; }
div.status-bar sub { white-space: nowrap; }

div.status-bar .grey, div.status-grey { background: #ddd; }
div.status-bar .red, div.status-red { background: #ff7a7a; color: white; }
div.status-bar .yellow, div.status-yellow { background: #ffff7b; }
div.status-bar .green, div.status-green { background: #98f898; }
div.status-bar .red-dark { background: #e24545; color: white; }
/* yellow-dark and green-dark can never happen */
div.status-bar .red *, div.status-bar .red-dark *, div.status-red * { color: white; }

div.status-key-grey { background: #ddd; }
div.status-key-red { background: #ff7a7a; color: white; }
div.status-key-yellow { background: #ffff7b; }
div.status-key-green { background: #98f898; }

.l { text-align: left !important; }
.c { text-align: center !important; }
.r { text-align: right !important; }
.t { vertical-align: top !important; }

p.status-ok { color: #888; text-align: right; }
p.status-error { background: #ff7a7a; color: white; margin-top: 50px !important; }
p.status-error th { background: white; }
p.warning, div.form-popup-warn { background: #ff8; }
div.form-popup-warn,
div.form-popup-info,
div.form-popup-help,
div.form-popup-options {
  -moz-border-radius: 10px 0 0 10px;
  border: 1px solid #ccc;
  border-radius: 10px 0 0 10px;
  right: 0;
  margin: 10px 0 10px 0;
  padding: 15px;
  position: fixed;
  top: 0;
}
div.form-popup-warn,
div.form-popup-info,
div.form-popup-help {
  -moz-border-radius: 10px;
  border-radius: 10px;
  left: 50%;
  margin-left: -250px;
  text-align: left;
  top: 25%;
  width: 500px;
  z-index: 1;
}
div.form-popup-info { background: #8F8; }
div.form-popup-help { background: #F8F8F8; }
div.form-popup-options { background: #F8F8F8; z-index: 2; }

div.form-popup-warn span,
div.form-popup-info span,
div.form-popup-help span,
div.form-popup-options span {
  color: white;
  background-color: #F60;
  font-weight: bold;
  cursor: pointer;
  padding: 4px 8px;
  border-radius: 5px;
  -moz-border-radius: 5px;
}
div.form-popup-warn span:hover,
div.form-popup-info span:hover,
div.form-popup-help span:hover,
div.form-popup-options span:hover {
  background-color: #444;
  font-weight: bold;
  cursor: pointer;
}

p.status-error, p.warning { margin: 20px; padding: 15px; border-radius: 10px; -moz-border-radius: 10px; text-align: center; }

.highlight { min-width: 120px; font-size: 120%; text-align:center; padding:10px; background-color: #ddd; margin: 0 20px 0 0; color: #888; border-radius: 10px; -moz-border-radius: 10px; }
.highlight strong { font-size: 2em; display: block; color: #444; font-weight: normal; }
.highlight, .micro-highlight { float: left; }

.chart { margin: 0 20px 20px 0; float: left; }
.chart-small  { width: 400px; height: 100px; }
.chart-medium { width: 600px; height: 200px; }
.chart-large  { width: 800px; height: 300px; }

.micro-highlight { min-width: 120px; font-size: 100%; text-align:center; padding:10px; background-color: #ddd; margin: 0 20px 0 0; color: #888; border-radius: 10px; -moz-border-radius: 10px; }
.micro-highlight a { font-weight: normal !important; color: #888 !important; }
.micro-highlight strong { font-size: 120%; color: #444; font-weight: normal; }

div.section, div.section-hidden { margin: 0 0 1em 0; }
div.section-invisible div.hider { display: none; }
div.section div.hider, div.section-hidden div.hider { padding: 0.5em 0; }
div.section h2, div.section-hidden h2 { font-size: 1em; padding: 5px 5px 5px 25px; cursor: pointer; margin: 0; }
div.section h2:hover, div.section-hidden h2:hover { color: black; }
div.section-invisible h2 { background: white; border-bottom: 1px solid #ddd; background-image: url(../img/collapse.png); background-repeat:no-repeat; background-position:4px 4px; }
div.section-visible h2 { background: #F8F8F8;  border-bottom: 1px solid #ddd; background-image: url(../img/expand.png); background-repeat:no-repeat; background-position:4px 4px; }

form { margin: 0; }
form.inline-form { float: left; }
form.inline-form-right { float: right; padding-left: 5px; }
input, select { padding: 0.2em; }
input[type=text], input[type=password] { font: 1.1em Andale Mono, Lucidatypewriter, Courier New, Courier, monospace; border: 1px solid #ccc; }
textarea { width: 600px; height: 200px; border: 1px solid #ccc; }
.mand { color: #f88; padding: 0 5px;}
input[type=submit].wait { cursor: wait; }

table.form { margin-bottom: 0.5em; }
table.form th { text-align: right; vertical-align: top; }
table.form input[type=text], table.form input[type=password] { width: 200px; }
table.form input[type=text].wide, table.form input[type=password].wide { width: 300px; }
table.form select { width: 200px; }
table.form select.narrow { width: 110px; }
table.form .multifield { margin: 0; padding: 0; }
table.form .multifield td { margin: 0; padding: 0; vertical-align: top; }
table.form .multifield td.equals { padding: 3px; }
table.form .multifield td input { float: left; }
table.form .multifield td select { width: 70px; display: block; float: left; margin-left: 5px; }
table.form label { margin-top: 5px; display: block; }

table.form table.subform { margin-bottom: 5px; }
table.form table.subform th { text-align: left; }
table.form table.subform th, table.form table.subform td { padding: 0; }

.multifield-sub { border: 1px solid #ddd; background: #F8F8F8; padding: 10px; border-radius: 10px; -moz-border-radius: 10px; float: left; margin-bottom: 10px; }

label.radio, label.checkbox { padding: 5px; border: 1px solid #eee; cursor: pointer; border-radius: 5px; -moz-border-radius: 5px; }

table.two-col-layout { width: 100%; }
table.two-col-layout > tbody > tr > td { width: 50%; vertical-align: top; }

<<<<<<< HEAD
input[type=submit], button { padding: 8px; border-radius: 5px; -moz-border-radius: 5px; text-decoration: none; cursor: pointer; font-weight: bold; }
table.list input[type=submit], table.list button { padding: 4px; }
table.mini input[type=submit], table.mini button { padding: 4px; }
=======
input[type=submit], button { padding: 8px; border-radius: 5px; -moz-border-radius: 5px; text-decoration: none; cursor: pointer; }
table.list input[type=submit], table.list button { padding: 3px 7px; margin: 0 0 3px 0; }
>>>>>>> 0098d37d

input[type=submit], button {
    background: #F60;
    color: white;
    border: 0;
}
input[type=submit]:hover, button:hover {
    background: #444;
}

input[type=submit][disabled], button[disabled] { background: #aac; }
input[type=submit][disabled]:hover, button[disabled]:hover { background: #aac; }

h3 { padding: 0 0 2px 0; margin: 1em 0 1em 0; font-size: 1em; border-bottom: 1px solid #E4E4E4; font-weight: normal; }

abbr { background: #99EBFF; padding: 3px 5px; border-radius: 5px; -moz-border-radius: 5px; border: none; cursor: default; text-decoration: none; }

table.list td abbr a { display: inline; width: auto; }

abbr.warning { background: #red; }

.status-red abbr, .status-yellow abbr, .status-green abbr, .status-grey abbr, small abbr, abbr.normal { background: none; color: inherit; padding: 0; border-bottom: 1px dotted; cursor: default; }

abbr.type { background: none; color: inherit; padding: 0; border-bottom: 1px dotted #ddd; cursor: default; }

div.bindings-wrapper { display: inline-block; }
div.bindings-wrapper table { margin: auto; }
div.bindings-wrapper p { margin: 10px; text-align: center; }
div.bindings-wrapper span.exchange { border: 1px solid #bbb; padding: 10px; border-radius: 10px; -moz-border-radius: 10px; }
div.bindings-wrapper span.queue { border: 1px solid #666; padding: 10px; }
div.bindings-wrapper td span.exchange, div.bindings-wrapper td span.queue { background: white; display: block; }
div.bindings-wrapper span.exchange a, div.bindings-wrapper span.queue a { font-weight: normal !important; }
div.bindings-wrapper p.arrow { font-size: 200%; }

#footer { overflow: auto; width: 100%; }

#update-form { float: right; margin: 0; padding: 0; }

#status { clear: both; }
#scratch { display: none; }

.highlight, .mini-highlight, .micro-highlight {
    background: -moz-linear-gradient(center top, #f0f0f0 0%,#e0e0e0 100%);
    background: -webkit-gradient(linear, left top, left bottom, color-stop(0, #f0f0f0),color-stop(1, #e0e0e0));
    border: 1px solid #e0e0e0;
}

table.dynamic-shovels td label {width: 200px; margin-right:10px;padding: 4px 0px 5px 0px}<|MERGE_RESOLUTION|>--- conflicted
+++ resolved
@@ -297,14 +297,9 @@
 table.two-col-layout { width: 100%; }
 table.two-col-layout > tbody > tr > td { width: 50%; vertical-align: top; }
 
-<<<<<<< HEAD
-input[type=submit], button { padding: 8px; border-radius: 5px; -moz-border-radius: 5px; text-decoration: none; cursor: pointer; font-weight: bold; }
-table.list input[type=submit], table.list button { padding: 4px; }
-table.mini input[type=submit], table.mini button { padding: 4px; }
-=======
 input[type=submit], button { padding: 8px; border-radius: 5px; -moz-border-radius: 5px; text-decoration: none; cursor: pointer; }
 table.list input[type=submit], table.list button { padding: 3px 7px; margin: 0 0 3px 0; }
->>>>>>> 0098d37d
+table.mini input[type=submit], table.mini button { padding: 3px 7px; margin: 0 0 3px 0; }
 
 input[type=submit], button {
     background: #F60;
