%% The contents of this file are subject to the Mozilla Public License
%% Version 1.1 (the "License"); you may not use this file except in
%% compliance with the License. You may obtain a copy of the License at
%% http://www.mozilla.org/MPL/
%%
%% Software distributed under the License is distributed on an "AS IS"
%% basis, WITHOUT WARRANTY OF ANY KIND, either express or implied. See the
%% License for the specific language governing rights and limitations
%% under the License.
%%
%% The Original Code is RabbitMQ.
%%
%% The Initial Developer of the Original Code is VMware, Inc.
%% Copyright (c) 2007-2010 VMware, Inc.  All rights reserved.
%%

%% @private
-module(amqp_direct_connection).

-include("amqp_client.hrl").

-behaviour(amqp_gen_connection).

-export([init/1, terminate/2, connect/4, do/2, open_channel_args/1, i/2,
         info_keys/0, handle_message/2, closing/3, channels_terminated/1]).

-record(state, {user,
                vhost,
                collector,
                closing_reason %% undefined | Reason
               }).

-define(INFO_KEYS, [type]).

%%---------------------------------------------------------------------------

init([]) ->
    {ok, #state{}}.

open_channel_args(#state{user = User, vhost = VHost, collector = Collector}) ->
    [User, VHost, Collector].

do(_Method, _State) ->
    ok.

handle_message(Msg, State) ->
    {stop, {unexpected_msg, Msg}, State}.

closing(_ChannelCloseType, Reason, State) ->
    {ok, State#state{closing_reason = Reason}}.

channels_terminated(State = #state{closing_reason = Reason,
                                   collector = Collector}) ->
    rabbit_queue_collector:delete_all(Collector),
    {stop, Reason, State}.

terminate(_Reason, _State) ->
    ok.

i(type, _State) -> direct;
i(Item, _State) -> throw({bad_argument, Item}).

info_keys() ->
    ?INFO_KEYS.

connect(AmqpParams, SIF, _ChMgr, State) ->
    try do_connect(AmqpParams, SIF, State) of
        Return -> Return
<<<<<<< HEAD
    catch
        exit:#amqp_error{name = access_refused} ->
            {error, auth_failure};
        _:Reason ->
            {error, {Reason, erlang:get_stacktrace()}}
=======
    catch _:Reason -> {error, Reason}
>>>>>>> 4b6831ab
    end.

do_connect(#amqp_params{username = User, password = Pass, virtual_host = VHost},
           SIF, State) ->
    case lists:keymember(rabbit, 1, application:which_applications()) of
        true  -> ok;
        false -> exit(broker_not_found_in_vm)
    end,
    try rabbit_access_control:user_pass_login(User, Pass) of
        _ -> ok
    catch exit:#amqp_error{name = access_refused} -> exit(auth_failure)
    end,
    try rabbit_access_control:check_vhost_access(
        #user{username = User}, VHost) of
            _ -> ok
    catch exit:#amqp_error{name = access_refused} -> exit(access_refused)
    end,
    {ok, Collector} = SIF(),
    {ok, {rabbit_reader:server_properties(), 0,
          State#state{user = User,
                      vhost = VHost,
                      collector = Collector}}}.<|MERGE_RESOLUTION|>--- conflicted
+++ resolved
@@ -66,15 +66,7 @@
 connect(AmqpParams, SIF, _ChMgr, State) ->
     try do_connect(AmqpParams, SIF, State) of
         Return -> Return
-<<<<<<< HEAD
-    catch
-        exit:#amqp_error{name = access_refused} ->
-            {error, auth_failure};
-        _:Reason ->
-            {error, {Reason, erlang:get_stacktrace()}}
-=======
     catch _:Reason -> {error, Reason}
->>>>>>> 4b6831ab
     end.
 
 do_connect(#amqp_params{username = User, password = Pass, virtual_host = VHost},
