--- conflicted
+++ resolved
@@ -69,153 +69,29 @@
 	run_test_broker_cover test_network test_direct test_network_coverage \
 	test_direct_coverage clean source_tarball
 
-<<<<<<< HEAD
 all: compile
 
 compile: $(TARGETS)
 
 compile_tests: $(TEST_DIR)
 	$(MAKE) -C $(TEST_DIR)
-=======
-###############################################################################
-##  Regular targets
-###############################################################################
->>>>>>> 66a16a14
-
-all: compile
-
-compile: $(BROKER_DIR) $(TARGETS)
-
-<<<<<<< HEAD
-run: compile
-	erl -pa $(LOAD_PATH)
-
-=======
-compile_tests: $(BROKER_DIR) $(TEST_DIR)
 
 run: compile
 	erl -pa $(LOAD_PATH)
 
-run_in_broker: $(BROKER_DIR) compile
-	$(MAKE_BROKER) run
-
-clean:
-	rm -f $(EBIN_DIR)/*.beam
-	rm -f erl_crash.dump
-	rm -f .test_error
-	rm -fr dist tmp
-	$(MAKE) -C $(TEST_DIR) clean
-
-
-###############################################################################
-##  Utils
-###############################################################################
-
->>>>>>> 66a16a14
 dialyze: $(TARGETS)
 	$(DIALYZER_CALL) -c $^
 
 dialyze_all: $(TARGETS) $(TEST_TARGETS)
 	$(DIALYZER_CALL) -c $^
 
-add_broker_to_plt: $(BROKER_DIR)
-	$(DIALYZER_CALL) --add_to_plt -r $</ebin
-
-
-###############################################################################
-##  Packaging
-###############################################################################
-
-source_tarball: $(DIST_DIR)
-	cp -a README Makefile dist/$(DIST_DIR)/
-	mkdir -p dist/$(DIST_DIR)/$(SOURCE_DIR)
-	cp -a $(SOURCE_DIR)/*.erl dist/$(DIST_DIR)/$(SOURCE_DIR)/
-	mkdir -p dist/$(DIST_DIR)/$(INCLUDE_DIR)
-	cp -a $(INCLUDE_DIR)/*.hrl dist/$(DIST_DIR)/$(INCLUDE_DIR)/
-	mkdir -p dist/$(DIST_DIR)/$(TEST_DIR)
-	cp -a $(TEST_DIR)/*.erl dist/$(DIST_DIR)/$(TEST_DIR)/
-	cp -a $(TEST_DIR)/Makefile dist/$(DIST_DIR)/$(TEST_DIR)/
-	cd dist ; tar cvzf $(DIST_DIR).tar.gz $(DIST_DIR)
-
-package: clean compile $(DIST_DIR)
-	mkdir -p $(DIST_DIR)/$(PACKAGE)
-	cp -r $(EBIN_DIR) $(DIST_DIR)/$(PACKAGE)
-	cp -r $(INCLUDE_DIR) $(DIST_DIR)/$(PACKAGE)
-	(cd $(DIST_DIR); zip -r $(PACKAGE_NAME) $(PACKAGE))
-
-common_package: $(BROKER_DIR)
-	mkdir -p $(DIST_DIR)/$(COMMON_PACKAGE)/$(EBIN_DIR)
-	cp $(COMMON_PACKAGE).app $(DIST_DIR)/$(COMMON_PACKAGE)/$(EBIN_DIR)
-	$(foreach DEP, $(DEPS), \
-        ( cp $(BROKER_DIR)/$(EBIN_DIR)/$(DEP).beam \
-          $(DIST_DIR)/$(COMMON_PACKAGE)/$(EBIN_DIR) \
-        );)
-	(cd $(DIST_DIR); zip -r $(COMMON_PACKAGE_NAME) $(COMMON_PACKAGE))
-
+add_broker_to_plt: $(BROKER_DIR)/ebin
+	$(DIALYZER_CALL) --add_to_plt -r $<
 
 ###############################################################################
 ##  Testing
 ###############################################################################
 
-all_tests: clean \
-           start_testing \
-           test_direct_on_node \
-           test_network_on_node \
-		   test_common_package_with_node \
-           end_testing
-
-test_network: start_testing \
-              test_network_on_node \
-              end_testing
-
-test_direct: start_testing \
-             test_direct_on_node \
-             end_testing
-
-test_common_package: clean \
-                     start_testing \
-	                 test_common_package_with_node \
-                     end_testing
-
-test_network_coverage: start_testing \
-                       start_cover_on_node \
-                       test_network_on_node \
-                       stop_cover_on_node \
-                       end_testing
-
-test_direct_coverage: start_testing \
-                      start_cover_on_node \
-                      test_direct_on_node \
-                      stop_cover_on_node \
-                      end_testing
-
-
-###############################################################################
-##  Internal targets
-###############################################################################
-
-$(TEST_TARGETS): $(TEST_DIR)
-
-.PHONY: $(TEST_DIR)
-$(TEST_DIR):
-	$(MAKE) -C $(TEST_DIR)
-
-$(EBIN_DIR):
-	mkdir -p $(EBIN_DIR)
-
-$(EBIN_DIR)/%.beam: $(SOURCE_DIR)/%.erl $(INCLUDES) | $(EBIN_DIR)
-	erlc $(ERLC_OPTS) $<
-
-.PHONY: $(BROKER_DIR)
-$(BROKER_DIR):
-	test -e $(BROKER_DIR)
-	$(MAKE_BROKER)
-
-
-$(DIST_DIR):
-	mkdir -p $@
-
-<<<<<<< HEAD
 prepare_tests: compile compile_tests
 
 all_tests: prepare_tests
@@ -265,56 +141,52 @@
 clean:
 	rm -f $(EBIN_DIR)/*.beam
 	rm -f erl_crash.dump
-	rm -fr dist tmp
+	rm -fr dist
 	$(MAKE) -C $(TEST_DIR) clean
-=======
-
-.PHONY: start_background_node_in_broker
-start_background_node_in_broker: $(BROKER_DIR) compile
-	$(MAKE_BROKER) start-background-node
-	$(MAKE_BROKER) start-rabbit-on-node
-
-.PHONY: stop_background_node_in_broker
-stop_background_node_in_broker: $(BROKER_DIR)
-	$(MAKE_BROKER) stop-rabbit-on-node
-	$(MAKE_BROKER) stop-node
-
-.PHONY: start_cover_on_node
-start_cover_on_node: $(BROKER_DIR)
-	$(MAKE_BROKER) start-cover
-
-.PHONY: stop_cover_on_node
-stop_cover_on_node: $(BROKER_DIR)
-	$(MAKE_BROKER) stop-cover
-
-.PHONY: test_network_on_node
-test_network_on_node:
-	echo 'network_client_SUITE:test().' | $(ERL_CALL_BROKER) | egrep '^\{ok, ok\}$$' || touch .test_error
-
-.PHONY: test_direct_on_node
-test_direct_on_node:
-	echo 'direct_client_SUITE:test().' | $(ERL_CALL_BROKER) | egrep '^\{ok, ok\}$$' || touch .test_error
-
-.PHONY: test_common_package_with_node
-test_common_package_with_node: package common_package compile_tests
-	ERL_LIBS=$(DIST_DIR) erl -pa $(TEST_DIR) -eval 'network_client_SUITE:test(), halt().' | egrep 'All .* tests successful.' || touch .test_error
 
 
-.PHONY: clean_test_error_flag
-clean_test_error_flag:
-	rm -f .test_error
+###############################################################################
+##  Packaging
+###############################################################################
 
-.PHONY: start_testing
-start_testing: compile compile_tests \
-                     start_background_node_in_broker \
-                     clean_test_error_flag
+source_tarball: $(DIST_DIR)
+	cp -a README Makefile dist/$(DIST_DIR)/
+	mkdir -p dist/$(DIST_DIR)/$(SOURCE_DIR)
+	cp -a $(SOURCE_DIR)/*.erl dist/$(DIST_DIR)/$(SOURCE_DIR)/
+	mkdir -p dist/$(DIST_DIR)/$(INCLUDE_DIR)
+	cp -a $(INCLUDE_DIR)/*.hrl dist/$(DIST_DIR)/$(INCLUDE_DIR)/
+	mkdir -p dist/$(DIST_DIR)/$(TEST_DIR)
+	cp -a $(TEST_DIR)/*.erl dist/$(DIST_DIR)/$(TEST_DIR)/
+	cp -a $(TEST_DIR)/Makefile dist/$(DIST_DIR)/$(TEST_DIR)/
+	cd dist ; tar cvzf $(DIST_DIR).tar.gz $(DIST_DIR)
 
-.PHONY: cleanup_after_testing
-cleanup_after_testing:
->>>>>>> 66a16a14
+package: clean compile $(DIST_DIR)
+	mkdir -p $(DIST_DIR)/$(PACKAGE)
+	cp -r $(EBIN_DIR) $(DIST_DIR)/$(PACKAGE)
+	cp -r $(INCLUDE_DIR) $(DIST_DIR)/$(PACKAGE)
+	(cd $(DIST_DIR); zip -r $(PACKAGE_NAME) $(PACKAGE))
 
-.PHONY: end_testing
-end_testing: cleanup_after_testing stop_background_node_in_broker
-	@test -e .test_error || echo "All tests successful."
-	@test ! -e .test_error || echo "*** One or more tests FAILED! See SASL log for details. ***"
-	@test ! -e .test_error+common_package: $(BROKER_DIR)
+	mkdir -p $(DIST_DIR)/$(COMMON_PACKAGE)/$(EBIN_DIR)
+	cp $(COMMON_PACKAGE).app $(DIST_DIR)/$(COMMON_PACKAGE)/$(EBIN_DIR)
+	$(foreach DEP, $(DEPS), \
+        ( cp $(BROKER_DIR)/$(EBIN_DIR)/$(DEP).beam \
+          $(DIST_DIR)/$(COMMON_PACKAGE)/$(EBIN_DIR) \
+        );)
+	(cd $(DIST_DIR); zip -r $(COMMON_PACKAGE_NAME) $(COMMON_PACKAGE))
+
+
+###############################################################################
+##  Internal targets
+###############################################################################
+
+
+$(EBIN_DIR)/%.beam: $(SOURCE_DIR)/%.erl $(INCLUDES) | $(EBIN_DIR)
+	erlc $(ERLC_OPTS) $<
+
+$(BROKER_DIR):
+	test -e $(BROKER_DIR)
+	$(MAKE_BROKER)
+
+$(DIST_DIR):
+	mkdir -p $@