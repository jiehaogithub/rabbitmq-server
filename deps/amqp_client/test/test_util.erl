%% The contents of this file are subject to the Mozilla Public License
%% Version 1.1 (the "License"); you may not use this file except in
%% compliance with the License. You may obtain a copy of the License at
%% http://www.mozilla.org/MPL/
%%
%% Software distributed under the License is distributed on an "AS IS"
%% basis, WITHOUT WARRANTY OF ANY KIND, either express or implied. See the
%% License for the specific language governing rights and limitations
%% under the License.
%%
%% The Original Code is RabbitMQ.
%%
%% The Initial Developer of the Original Code is VMware, Inc.
%% Copyright (c) 2007-2010 VMware, Inc.  All rights reserved.
%%

-module(test_util).

-include_lib("eunit/include/eunit.hrl").
-include("amqp_client.hrl").

-compile([export_all]).

-record(publish, {q, x, routing_key, bind_key, payload,
                  mandatory = false, immediate = false}).

%% The latch constant defines how many processes are spawned in order
%% to run certain functionality in parallel. It follows the standard
%% countdown latch pattern.
-define(Latch, 100).

%% The wait constant defines how long a consumer waits before it
%% unsubscribes
-define(Wait, 200).

%%%%
%%
%% This is an example of how the client interaction should work
%%
%%   {ok, Connection} = amqp_connection:start(network),
%%   {ok, Channel} = amqp_connection:open_channel(Connection),
%%   %%...do something useful
%%   amqp_channel:close(Channel),
%%   amqp_connection:close(Connection).
%%

lifecycle_test(Connection) ->
    X = <<"x">>,
    {ok, Channel} = amqp_connection:open_channel(Connection),
    amqp_channel:call(Channel,
                      #'exchange.declare'{exchange = X,
                                          type = <<"topic">>}),
    Parent = self(),
    [spawn(
           fun() ->
                queue_exchange_binding(Channel, X, Parent, Tag) end)
            || Tag <- lists:seq(1, ?Latch)],
    latch_loop(),
    amqp_channel:call(Channel, #'exchange.delete'{exchange = X}),
    teardown(Connection, Channel),
    ok.

nowait_exchange_declare_test(Connection) ->
    X = <<"x">>,
    {ok, Channel} = amqp_connection:open_channel(Connection),
    ?assertEqual(
      ok,
      amqp_channel:call(Channel,
                        #'exchange.declare'{exchange = X,
                                            type = <<"topic">>,
                                            nowait = true })),
    teardown(Connection, Channel).

queue_exchange_binding(Channel, X, Parent, Tag) ->
    receive
        nothing -> ok
    after (?Latch - Tag rem 7) * 10 ->
        ok
    end,
    Q = <<"a.b.c", Tag:32>>,
    Binding = <<"a.b.c.*">>,
    #'queue.declare_ok'{queue = Q1}
        = amqp_channel:call(Channel, #'queue.declare'{queue = Q}),
    ?assertMatch(Q, Q1),
    Route = #'queue.bind'{queue = Q,
                          exchange = X,
                          routing_key = Binding},
    amqp_channel:call(Channel, Route),
    amqp_channel:call(Channel, #'queue.delete'{queue = Q}),
    Parent ! finished.

channel_lifecycle_test(Connection) ->
    {ok, Channel} = amqp_connection:open_channel(Connection),
    amqp_channel:close(Channel),
    {ok, Channel2} = amqp_connection:open_channel(Connection),
    teardown(Connection, Channel2),
    ok.

abstract_method_serialization_test(Connection, BeforeFun, MultiOpFun,
                                   AfterFun) ->
    {ok, Channel} = amqp_connection:open_channel(Connection),
    X = uuid(),
    Payload = list_to_binary(["x" || _ <- lists:seq(1, 1000)]),
    OpsPerProcess = 20,
    #'exchange.declare_ok'{} =
        amqp_channel:call(Channel, #'exchange.declare'{exchange = X,
                                                       type = <<"topic">>}),
    BeforeRet = BeforeFun(Channel, X),
    Parent = self(),
    [spawn(fun () -> Ret = [MultiOpFun(Channel, X, Payload, BeforeRet)
                            || _ <- lists:seq(1, OpsPerProcess)],
                   Parent ! {finished, Ret}
           end) || _ <- lists:seq(1, ?Latch)],
    MultiOpRet = latch_loop(),
    AfterFun(Channel, X, Payload, BeforeRet, MultiOpRet),
    teardown(Connection, Channel).

%% This is designed to exercize the internal queuing mechanism
%% to ensure that sync methods are properly serialized
sync_method_serialization_test(Connection) ->
    abstract_method_serialization_test(
        Connection,
        fun (_, _) -> ok end,
        fun (Channel, _, _, _) ->
                Q = uuid(),
                #'queue.declare_ok'{queue = Q1} =
                    amqp_channel:call(Channel, #'queue.declare'{queue = Q}),
                ?assertMatch(Q, Q1)
        end,
        fun (_, _, _, _, _) -> ok end).

%% This is designed to exercize the internal queuing mechanism
%% to ensure that sending async methods and then a sync method is serialized
%% properly
async_sync_method_serialization_test(Connection) ->
    abstract_method_serialization_test(
        Connection,
        fun (Channel, X) ->
                #'queue.declare_ok'{queue = Q} =
                    amqp_channel:call(Channel, #'queue.declare'{}),
                Q
        end,
        fun (Channel, X, Payload, _) ->
                %% The async methods
                ok = amqp_channel:call(Channel,
                                       #'basic.publish'{exchange = X,
                                                        routing_key = <<"a">>},
                                       #amqp_msg{payload = Payload})
        end,
        fun (Channel, X, _, Q, _) ->
                %% The sync method
                #'queue.bind_ok'{} =
                    amqp_channel:call(Channel,
                                      #'queue.bind'{exchange = X,
                                                    queue = Q,
                                                    routing_key = <<"a">>}),
                %% No message should have been routed
                #'queue.declare_ok'{message_count = 0} =
                    amqp_channel:call(Channel,
                                      #'queue.declare'{queue = Q,
                                                       passive = true})
        end).

%% This is designed to exercize the internal queuing mechanism
%% to ensure that sending sync methods and then an async method is serialized
%% properly
sync_async_method_serialization_test(Connection) ->
    abstract_method_serialization_test(
        Connection,
        fun (_, _) -> ok end,
        fun (Channel, X, Payload, _) ->
                Q = uuid(),
                %% The sync methods (called with cast to resume immediately;
                %% the order should still be preserved)
                amqp_channel:cast(Channel, #'queue.declare'{queue = Q}),
                amqp_channel:cast(Channel, #'queue.bind'{exchange = X,
                                                         queue = Q,
                                                         routing_key= <<"a">>}),
                Q
        end,
        fun (Channel, X, Payload, _, MultiOpRet) ->
                ok = amqp_channel:call(Channel,
                                       #'basic.publish'{exchange = X,
                                                        routing_key = <<"a">>},
                                       #amqp_msg{payload = Payload}),
                %% All queues must have gotten this message
                lists:foreach(
                    fun (Q) ->
                            #'queue.declare_ok'{message_count = 1} =
                                amqp_channel:call(
                                    Channel,
                                    #'queue.declare'{queue = Q, passive = true})
                    end, lists:flatten(MultiOpRet))
        end).

<<<<<<< HEAD
recover_after_cancel_test(Connection) ->
    {ok, Channel} = amqp_connection:open_channel(Connection),
    {ok, Q} = setup_publish(Channel),
    amqp_channel:subscribe(Channel, #'basic.consume'{queue = Q}, self()),
    amqp_channel:register_default_consumer(Channel, self()),
    Tag = receive
              #'basic.consume_ok'{consumer_tag = T} -> T
          after 2000 ->
                  exit(did_not_receive_subscription_message)
          end,
    Expect = fun () ->
                     receive
                         {#'basic.deliver'{}, _} ->
                             %% don't send ack
                             ok
                     after 2000 ->
                             exit(did_not_receive_first_message)
                     end
             end,
    Expect(),
    amqp_channel:call(Channel, #'basic.cancel'{consumer_tag = Tag}),
    amqp_channel:call(Channel, #'basic.recover'{requeue = false}),
    Expect(),
    teardown(Connection, Channel).

=======
>>>>>>> a843bdbb
queue_unbind_test(Connection) ->
    X = <<"eggs">>, Q = <<"foobar">>, Key = <<"quay">>,
    Payload = <<"foobar">>,
    {ok, Channel} = amqp_connection:open_channel(Connection),
    amqp_channel:call(Channel, #'exchange.declare'{exchange = X}),
    amqp_channel:call(Channel, #'queue.declare'{queue = Q}),
    Bind = #'queue.bind'{queue = Q,
                         exchange = X,
                         routing_key = Key},
    amqp_channel:call(Channel, Bind),
    Publish = #'basic.publish'{exchange = X, routing_key = Key},
    amqp_channel:call(Channel, Publish, Msg = #amqp_msg{payload = Payload}),
    get_and_assert_equals(Channel, Q, Payload),
    Unbind = #'queue.unbind'{queue = Q,
                             exchange = X,
                             routing_key = Key},
    amqp_channel:call(Channel, Unbind),
    amqp_channel:call(Channel, Publish, Msg),
    get_and_assert_empty(Channel, Q),
    teardown(Connection, Channel).

get_and_assert_empty(Channel, Q) ->
    #'basic.get_empty'{}
        = amqp_channel:call(Channel, #'basic.get'{queue = Q, no_ack = true}).

get_and_assert_equals(Channel, Q, Payload) ->
    {#'basic.get_ok'{}, Content}
        = amqp_channel:call(Channel, #'basic.get'{queue = Q, no_ack = true}),
    #amqp_msg{payload = Payload2} = Content,
    ?assertMatch(Payload, Payload2).

basic_get_test(Connection) ->
    {ok, Channel} = amqp_connection:open_channel(Connection),
    {ok, Q} = setup_publish(Channel),
    get_and_assert_equals(Channel, Q, <<"foobar">>),
    get_and_assert_empty(Channel, Q),
    teardown(Connection, Channel).

basic_return_test(Connection) ->
    X = uuid(),
    Q = uuid(),
    Key = uuid(),
    Payload = <<"qwerty">>,
    {ok, Channel} = amqp_connection:open_channel(Connection),
    amqp_channel:register_return_handler(Channel, self()),
    amqp_channel:call(Channel, #'exchange.declare'{exchange = X}),
    amqp_channel:call(Channel, #'queue.declare'{queue = Q}),
    Publish = #'basic.publish'{exchange = X, routing_key = Key, 
                               mandatory = true},
    amqp_channel:call(Channel, Publish, #amqp_msg{payload = Payload}),
    receive
        {BasicReturn = #'basic.return'{}, Content} ->
            #'basic.return'{reply_code = ReplyCode,
                            exchange = X} = BasicReturn,
            ?assertMatch(?NO_ROUTE, ReplyCode),
            #amqp_msg{payload = Payload2} = Content,
            ?assertMatch(Payload, Payload2);
        WhatsThis ->
            exit({bad_message, WhatsThis})
    after 2000 ->
        exit(no_return_received)
    end,
    teardown(Connection, Channel).

channel_repeat_open_close_test(Connection) ->
    lists:foreach(
        fun(_) ->
            {ok, Ch} = amqp_connection:open_channel(Connection),
            ok = amqp_channel:close(Ch)
        end, lists:seq(1, 50)),
    amqp_connection:close(Connection),
    wait_for_death(Connection).

channel_multi_open_close_test(Connection) ->
    [spawn_link(
        fun() ->
            try amqp_connection:open_channel(Connection) of
                {ok, Ch}           -> try amqp_channel:close(Ch) of
                                          ok                 -> ok;
                                          closing            -> ok
                                      catch
                                          exit:{noproc, _}             -> ok;
                                          exit:{connection_closing, _} -> ok
                                      end;
                closing            -> ok
            catch
                exit:{noproc, _}             -> ok;
                exit:{connection_closing, _} -> ok
            end
        end) || _ <- lists:seq(1, 50)],
    erlang:yield(),
    amqp_connection:close(Connection),
    wait_for_death(Connection).

basic_ack_test(Connection) ->
    {ok, Channel} = amqp_connection:open_channel(Connection),
    {ok, Q} = setup_publish(Channel),
    {#'basic.get_ok'{delivery_tag = Tag}, _} 
        = amqp_channel:call(Channel, #'basic.get'{queue = Q, no_ack = false}),
    amqp_channel:cast(Channel, #'basic.ack'{delivery_tag = Tag}),
    teardown(Connection, Channel).

basic_ack_call_test(Connection) ->
    {ok, Channel} = amqp_connection:open_channel(Connection),
    {ok, Q} = setup_publish(Channel),
    {#'basic.get_ok'{delivery_tag = Tag}, _}
        = amqp_channel:call(Channel, #'basic.get'{queue = Q, no_ack = false}),
    amqp_channel:call(Channel, #'basic.ack'{delivery_tag = Tag}),
    teardown(Connection, Channel).

basic_consume_test(Connection) ->
    {ok, Channel} = amqp_connection:open_channel(Connection),
    X = uuid(),
    amqp_channel:call(Channel, #'exchange.declare'{exchange = X}),
    RoutingKey = uuid(),
    Parent = self(),
    [spawn_link(fun () ->
                        consume_loop(Channel, X, RoutingKey, Parent, <<Tag:32>>)
                end) || Tag <- lists:seq(1, ?Latch)],
    timer:sleep(?Latch * 20),
    Publish = #'basic.publish'{exchange = X, routing_key = RoutingKey},
    amqp_channel:call(Channel, Publish, #amqp_msg{payload = <<"foobar">>}),
    latch_loop(),
    teardown(Connection, Channel).

consume_loop(Channel, X, RoutingKey, Parent, Tag) ->
    #'queue.declare_ok'{queue = Q} =
        amqp_channel:call(Channel, #'queue.declare'{}),
    #'queue.bind_ok'{} =
        amqp_channel:call(Channel, #'queue.bind'{queue = Q,
                                                 exchange = X,
                                                 routing_key = RoutingKey}),
    #'basic.consume_ok'{} =
        amqp_channel:subscribe(Channel,
                               #'basic.consume'{queue = Q, consumer_tag = Tag},
                               self()),
    receive #'basic.consume_ok'{consumer_tag = Tag} -> ok end,
    receive {#'basic.deliver'{}, _} -> ok end,
    #'basic.cancel_ok'{} =
        amqp_channel:call(Channel, #'basic.cancel'{consumer_tag = Tag}),
    receive #'basic.cancel_ok'{consumer_tag = Tag} -> ok end,
    Parent ! finished.

basic_recover_test(Connection) ->
    {ok, Channel} = amqp_connection:open_channel(Connection),
    #'queue.declare_ok'{queue = Q} =
        amqp_channel:call(Channel, #'queue.declare'{}),
    #'basic.consume_ok'{consumer_tag = Tag} =
        amqp_channel:subscribe(Channel, #'basic.consume'{queue = Q},
                                 self()),
    receive
        #'basic.consume_ok'{consumer_tag = Tag} -> ok
    after 2000 ->
        exit(did_not_receive_subscription_message)
    end,
    Publish = #'basic.publish'{exchange = <<>>, routing_key = Q},
    amqp_channel:call(Channel, Publish, #amqp_msg{payload = <<"foobar">>}),
    receive
        {#'basic.deliver'{}, _} ->
            %% no_ack set to false, but don't send ack
            ok
    after 2000 ->
        exit(did_not_receive_first_message)
    end,
    BasicRecover = #'basic.recover'{requeue = true},
    amqp_channel:cast(Channel, BasicRecover),
    receive
        {#'basic.deliver'{delivery_tag = DeliveryTag2}, _} ->
            amqp_channel:cast(Channel,
                              #'basic.ack'{delivery_tag = DeliveryTag2})
    after 2000 ->
        exit(did_not_receive_second_message)
    end,
    teardown(Connection, Channel).

basic_qos_test(Con) ->
    [NoQos, Qos] = [basic_qos_test(Con, Prefetch) || Prefetch <- [0,1]],
    ExpectedRatio = (1+1) / (1+50/5),
    FudgeFactor = 2, %% account for timing variations
    ?assertMatch(true, Qos / NoQos < ExpectedRatio * FudgeFactor),
    amqp_connection:close(Con),
    wait_for_death(Con).

basic_qos_test(Connection, Prefetch) ->
    Messages = 100,
    Workers = [5, 50],
    Parent = self(),
    {ok, Chan} = amqp_connection:open_channel(Connection),
    #'queue.declare_ok'{queue = Q} =
        amqp_channel:call(Chan, #'queue.declare'{}),
    Kids = [spawn(
            fun() ->
                {ok, Channel} = amqp_connection:open_channel(Connection),
                amqp_channel:call(Channel,
                                  #'basic.qos'{prefetch_count = Prefetch}),
                amqp_channel:subscribe(Channel, #'basic.consume'{queue = Q},
                                       self()),
                Parent ! finished,
                sleeping_consumer(Channel, Sleep, Parent)
            end) || Sleep <- Workers],
    latch_loop(length(Kids)),
    spawn(fun() -> {ok, Channel} = amqp_connection:open_channel(Connection),
                   producer_loop(Channel, Q, Messages)
          end),
    {Res, _} = timer:tc(erlang, apply, [fun latch_loop/1, [Messages]]),
    [Kid ! stop || Kid <- Kids],
    latch_loop(length(Kids)),
    amqp_channel:close(Chan),
    wait_for_death(Chan),
    Res.

sleeping_consumer(Channel, Sleep, Parent) ->
    receive
        stop ->
            do_stop(Channel, Parent);
        #'basic.consume_ok'{} ->
            sleeping_consumer(Channel, Sleep, Parent);
        #'basic.cancel_ok'{}  ->
            ok;
        {#'basic.deliver'{delivery_tag = DeliveryTag}, _Content} ->
            Parent ! finished,
            receive stop -> do_stop(Channel, Parent)
            after Sleep -> ok
            end,
            amqp_channel:cast(Channel,
                              #'basic.ack'{delivery_tag = DeliveryTag}),
            sleeping_consumer(Channel, Sleep, Parent)
    end.

do_stop(Channel, Parent) ->
    Parent ! finished,
    amqp_channel:close(Channel),
    wait_for_death(Channel),
    exit(normal).

producer_loop(Channel, _RoutingKey, 0) ->
    amqp_channel:close(Channel),
    wait_for_death(Channel),
    ok;

producer_loop(Channel, RoutingKey, N) ->
    Publish = #'basic.publish'{exchange = <<>>, routing_key = RoutingKey},
    amqp_channel:call(Channel, Publish, #amqp_msg{payload = <<>>}),
    producer_loop(Channel, RoutingKey, N - 1).

%% Reject is not yet implemented in RabbitMQ
basic_reject_test(Connection) ->
    amqp_connection:close(Connection).

large_content_test(Connection) ->
    {ok, Channel} = amqp_connection:open_channel(Connection),
    #'queue.declare_ok'{queue = Q}
        = amqp_channel:call(Channel, #'queue.declare'{}),
    {A1,A2,A3} = now(), random:seed(A1, A2, A3),
    F = list_to_binary([random:uniform(256)-1 || _ <- lists:seq(1, 1000)]),
    Payload = list_to_binary([[F || _ <- lists:seq(1, 1000)]]),
    Publish = #'basic.publish'{exchange = <<>>, routing_key = Q},
    amqp_channel:call(Channel, Publish, #amqp_msg{payload = Payload}),
    get_and_assert_equals(Channel, Q, Payload),
    teardown(Connection, Channel).

%% ----------------------------------------------------------------------------
%% Test for the network client
%% Sends a bunch of messages and immediatly closes the connection without
%% closing the channel. Then gets the messages back from the queue and expects
%% all of them to have been sent.
pub_and_close_test(Connection1, Connection2) ->
    X = uuid(), Q = uuid(), Key = uuid(),
    Payload = <<"eggs">>, NMessages = 50000,
    {ok, Channel1} = amqp_connection:open_channel(Connection1),
    amqp_channel:call(Channel1, #'exchange.declare'{exchange = X}),
    amqp_channel:call(Channel1, #'queue.declare'{queue = Q}),
    Route = #'queue.bind'{queue = Q,
                          exchange = X,
                          routing_key = Key},
    amqp_channel:call(Channel1, Route),
    %% Send messages
    pc_producer_loop(Channel1, X, Key, Payload, NMessages),
    %% Close connection without closing channels
    amqp_connection:close(Connection1),
    %% Get sent messages back and count them
    {ok, Channel2} = amqp_connection:open_channel(Connection2),
    amqp_channel:subscribe(Channel2, 
                           #'basic.consume'{queue = Q, no_ack = true}, 
                           self()),
    ?assert(pc_consumer_loop(Channel2, Payload, 0) == NMessages),
    %% Make sure queue is empty
    #'queue.declare_ok'{queue = Q, message_count = NRemaining} =
        amqp_channel:call(Channel2, #'queue.declare'{queue = Q}),
    ?assert(NRemaining == 0),
    teardown(Connection2, Channel2),
    ok.

pc_producer_loop(_, _, _, _, 0) -> ok;
pc_producer_loop(Channel, X, Key, Payload, NRemaining) ->
    Publish = #'basic.publish'{exchange = X, routing_key = Key},
    ok = amqp_channel:call(Channel, Publish, #amqp_msg{payload = Payload}),
    pc_producer_loop(Channel, X, Key, Payload, NRemaining - 1).

pc_consumer_loop(Channel, Payload, NReceived) ->
    receive
        {#'basic.deliver'{},
         #amqp_msg{payload = DeliveredPayload}} ->
            case DeliveredPayload of
                Payload ->
                    pc_consumer_loop(Channel, Payload, NReceived + 1);
                _ ->
                    exit(received_unexpected_content)
            end
    after 1000 ->
        NReceived
    end.


%%----------------------------------------------------------------------------
%% Unit test for the direct client
%% This just relies on the fact that a fresh Rabbit VM must consume more than
%% 0.1 pc of the system memory:
%% 0. Wait 1 minute to let memsup do stuff
%% 1. Make sure that the high watermark is set high
%% 2. Start a process to receive the pause and resume commands from the broker
%% 3. Register this as flow control notification handler
%% 4. Let the system settle for a little bit
%% 5. Set the threshold to the lowest possible value
%% 6. When the flow handler receives the pause command, it sets the watermark
%%    to a high value in order to get the broker to send the resume command
%% 7. Allow 10 secs to receive the pause and resume, otherwise timeout and
%%    fail
channel_flow_test(Connection) ->
    X = <<"amq.direct">>,
    K = Payload = <<"x">>,
    memsup:set_sysmem_high_watermark(0.99),
    timer:sleep(1000),
    {ok, Channel} = amqp_connection:open_channel(Connection),
    Parent = self(),
    Child = spawn_link(
              fun() ->
                      receive
                          #'channel.flow'{active = false} -> ok
                      end,
                      Publish = #'basic.publish'{exchange = X,
                                                 routing_key = K},
                      blocked = 
                        amqp_channel:call(Channel, Publish,
                                          #amqp_msg{payload = Payload}),
                      memsup:set_sysmem_high_watermark(0.99),
                      receive
                          #'channel.flow'{active = true} -> ok
                      end,
                      Parent ! ok
              end),
    amqp_channel:register_flow_handler(Channel, Child),
    timer:sleep(1000),
    memsup:set_sysmem_high_watermark(0.001),
    receive
        ok -> ok
    after 10000 ->
        ?LOG_DEBUG("Are you sure that you have waited 1 minute?~n"),
        exit(did_not_receive_channel_flow)
    end.

%%---------------------------------------------------------------------------
%% This tests whether RPC over AMQP produces the same result as invoking the
%% same argument against the same underlying gen_server instance.
rpc_test(Connection) ->
    Q = uuid(),
    Fun = fun(X) -> X + 1 end,
    RPCHandler = fun(X) -> term_to_binary(Fun(binary_to_term(X))) end,
    Server = amqp_rpc_server:start(Connection, Q, RPCHandler),
    Client = amqp_rpc_client:start(Connection, Q),
    Input = 1,
    Reply = amqp_rpc_client:call(Client, term_to_binary(Input)),
    Expected = Fun(Input),
    DecodedReply = binary_to_term(Reply),
    ?assertMatch(Expected, DecodedReply),
    amqp_rpc_client:stop(Client),
    amqp_rpc_server:stop(Server),
    amqp_connection:close(Connection),
    wait_for_death(Connection),
    ok.

%%---------------------------------------------------------------------------

setup_publish(Channel) ->
    Publish = #publish{routing_key = <<"a.b.c.d">>,
                       q = <<"a.b.c">>,
                       x = <<"x">>,
                       bind_key = <<"a.b.c.*">>,
                       payload = <<"foobar">>},
    setup_publish(Channel, Publish).

setup_publish(Channel, #publish{routing_key = RoutingKey,
                                q = Q, x = X,
                                bind_key = BindKey,
                                payload = Payload}) ->
    ok = setup_exchange(Channel, Q, X, BindKey),
    Publish = #'basic.publish'{exchange = X, routing_key = RoutingKey},
    ok = amqp_channel:call(Channel, Publish, #amqp_msg{payload = Payload}),
    {ok, Q}.

teardown(Connection, Channel) ->
    amqp_channel:close(Channel),
    wait_for_death(Channel),
    amqp_connection:close(Connection),
    wait_for_death(Connection).

teardown_test(Connection) ->
    {ok, Channel} = amqp_connection:open_channel(Connection),
    ?assertMatch(true, is_process_alive(Channel)),
    ?assertMatch(true, is_process_alive(Connection)),
    teardown(Connection, Channel),
    ?assertMatch(false, is_process_alive(Channel)),
    ?assertMatch(false, is_process_alive(Connection)).

setup_exchange(Channel, Q, X, Binding) ->
    amqp_channel:call(Channel, #'exchange.declare'{exchange = X,
                                                   type = <<"topic">>}),
    amqp_channel:call(Channel, #'queue.declare'{queue = Q}),
    Route = #'queue.bind'{queue = Q,
                          exchange = X,
                          routing_key = Binding},
    amqp_channel:call(Channel, Route),
    ok.

wait_for_death(Pid) ->
    Ref = erlang:monitor(process, Pid),
    receive {'DOWN', Ref, process, Pid, _Reason} -> ok
    after 1000 -> exit({timed_out_waiting_for_process_death, Pid})
    end.

latch_loop() ->
    latch_loop(?Latch, []).

latch_loop(Latch) ->
    latch_loop(Latch, []).

latch_loop(0, Acc) ->
    Acc;
latch_loop(Latch, Acc) ->
    receive
        finished        -> latch_loop(Latch - 1, Acc);
        {finished, Ret} -> latch_loop(Latch - 1, [Ret | Acc])
    after ?Latch * ?Wait -> exit(waited_too_long)
    end.

uuid() ->
    {A, B, C} = now(),
    <<A:32, B:32, C:32>>.<|MERGE_RESOLUTION|>--- conflicted
+++ resolved
@@ -193,34 +193,6 @@
                     end, lists:flatten(MultiOpRet))
         end).
 
-<<<<<<< HEAD
-recover_after_cancel_test(Connection) ->
-    {ok, Channel} = amqp_connection:open_channel(Connection),
-    {ok, Q} = setup_publish(Channel),
-    amqp_channel:subscribe(Channel, #'basic.consume'{queue = Q}, self()),
-    amqp_channel:register_default_consumer(Channel, self()),
-    Tag = receive
-              #'basic.consume_ok'{consumer_tag = T} -> T
-          after 2000 ->
-                  exit(did_not_receive_subscription_message)
-          end,
-    Expect = fun () ->
-                     receive
-                         {#'basic.deliver'{}, _} ->
-                             %% don't send ack
-                             ok
-                     after 2000 ->
-                             exit(did_not_receive_first_message)
-                     end
-             end,
-    Expect(),
-    amqp_channel:call(Channel, #'basic.cancel'{consumer_tag = Tag}),
-    amqp_channel:call(Channel, #'basic.recover'{requeue = false}),
-    Expect(),
-    teardown(Connection, Channel).
-
-=======
->>>>>>> a843bdbb
 queue_unbind_test(Connection) ->
     X = <<"eggs">>, Q = <<"foobar">>, Key = <<"quay">>,
     Payload = <<"foobar">>,
