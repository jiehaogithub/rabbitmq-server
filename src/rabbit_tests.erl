--- conflicted
+++ resolved
@@ -1202,11 +1202,27 @@
               N =:= node()],
     {H, P}.
 
-<<<<<<< HEAD
-=======
+test_amqp_connection_refusal() ->
+    [passed = test_amqp_connection_refusal(V) ||
+        V <- [<<"AMQP",9,9,9,9>>, <<"AMQP",0,1,0,0>>, <<"XXXX",0,0,9,1>>]],
+    passed.
+
+test_amqp_connection_refusal(Header) ->
+    {H, P} = find_listener(),
+    {ok, C} = gen_tcp:connect(H, P, [binary, {active, false}]),
+    ok = gen_tcp:send(C, Header),
+    {ok, <<"AMQP",0,0,9,1>>} = gen_tcp:recv(C, 8, 100),
+    ok = gen_tcp:close(C),
+    passed.
+
+find_listener() ->
+    [#listener{host = H, port = P} | _] =
+        [L || L = #listener{node = N} <- rabbit_networking:active_listeners(),
+              N =:= node()],
+    {H, P}.
+
 test_writer() -> test_writer(none).
 
->>>>>>> ec6dec59
 test_writer(Pid) ->
     receive
         {'$gen_call', From, flush} -> gen_server:reply(From, ok),
