%%   The contents of this file are subject to the Mozilla Public Licenses
%%   Version 1.1 (the "License"); you may not use this file except in
%%   compliance with the License. You may obtain a copy of the License at
%%   http://www.mozilla.org/MPL/
%%
%%   Software distributed under the License is distributed on an "AS IS"
%%   basis, WITHOUT WARRANTY OF ANY KIND, either express or implied. See the
%%   License for the specific language governing rights and limitations
%%   under the License.
%%
%%   The Original Code is RabbitMQ.
%%
%%   The Initial Developers of the Original Code are LShift Ltd,
%%   Cohesive Financial Technologies LLC, and Rabbit Technologies Ltd.
%%
%%   Portions created before 22-Nov-2008 00:00:00 GMT by LShift Ltd,
%%   Cohesive Financial Technologies LLC, or Rabbit Technologies Ltd
%%   are Copyright (C) 2007-2008 LShift Ltd, Cohesive Financial
%%   Technologies LLC, and Rabbit Technologies Ltd.
%%
%%   Portions created by LShift Ltd are Copyright (C) 2007-2009 LShift
%%   Ltd. Portions created by Cohesive Financial Technologies LLC are
%%   Copyright (C) 2007-2009 Cohesive Financial Technologies
%%   LLC. Portions created by Rabbit Technologies Ltd are Copyright
%%   (C) 2007-2009 Rabbit Technologies Ltd.
%%
%%   All Rights Reserved.
%%
%%   Contributor(s): ______________________________________.
%%

-module(rabbit_channel).
-include("rabbit_framing.hrl").
-include("rabbit.hrl").

-behaviour(gen_server2).

-export([start_link/5, do/2, do/3, shutdown/1]).
-export([send_command/2, deliver/4, conserve_memory/2]).

-export([init/1, terminate/2, code_change/3, handle_call/3, handle_cast/2, handle_info/2]).

-record(ch, {state, channel, reader_pid, writer_pid, limiter_pid,
             transaction_id, tx_participants, next_tag,
             uncommitted_ack_q, unacked_message_q,
             username, virtual_host,
             most_recently_declared_queue, consumer_mapping}).

-define(HIBERNATE_AFTER, 1000).

-define(MAX_PERMISSION_CACHE_SIZE, 12).

%%----------------------------------------------------------------------------

-ifdef(use_specs).

-spec(start_link/5 ::
      (channel_number(), pid(), pid(), username(), vhost()) -> pid()).
-spec(do/2 :: (pid(), amqp_method()) -> 'ok').
-spec(do/3 :: (pid(), amqp_method(), maybe(content())) -> 'ok').
-spec(shutdown/1 :: (pid()) -> 'ok').
-spec(send_command/2 :: (pid(), amqp_method()) -> 'ok').
-spec(deliver/4 :: (pid(), ctag(), boolean(), msg()) -> 'ok').
-spec(conserve_memory/2 :: (pid(), boolean()) -> 'ok').

-endif.

%%----------------------------------------------------------------------------

start_link(Channel, ReaderPid, WriterPid, Username, VHost) ->
    {ok, Pid} = gen_server2:start_link(
                  ?MODULE, [Channel, ReaderPid, WriterPid,
                            Username, VHost], []),
    Pid.

do(Pid, Method) ->
    do(Pid, Method, none).

do(Pid, Method, Content) ->
    gen_server2:cast(Pid, {method, Method, Content}).

shutdown(Pid) ->
    gen_server2:cast(Pid, terminate).

send_command(Pid, Msg) ->
    gen_server2:cast(Pid,  {command, Msg}).

deliver(Pid, ConsumerTag, AckRequired, Msg) ->
    gen_server2:cast(Pid, {deliver, ConsumerTag, AckRequired, Msg}).

conserve_memory(Pid, Conserve) ->
    gen_server2:pcast(Pid, 9, {conserve_memory, Conserve}).

%%---------------------------------------------------------------------------

init([Channel, ReaderPid, WriterPid, Username, VHost]) ->
    process_flag(trap_exit, true),
    link(WriterPid),
    rabbit_alarm:register(self(), {?MODULE, conserve_memory, []}),
    {ok, #ch{state                   = starting,
             channel                 = Channel,
             reader_pid              = ReaderPid,
             writer_pid              = WriterPid,
             limiter_pid             = undefined,
             transaction_id          = none,
             tx_participants         = sets:new(),
             next_tag                = 1,
             uncommitted_ack_q       = queue:new(),
             unacked_message_q       = queue:new(),
             username                = Username,
             virtual_host            = VHost,
             most_recently_declared_queue = <<>>,
             consumer_mapping        = dict:new()}}.

handle_call(_Request, _From, State) ->
    noreply(State).

handle_cast({method, Method, Content}, State) ->
    try handle_method(Method, Content, State) of
        {reply, Reply, NewState} ->
            ok = rabbit_writer:send_command(NewState#ch.writer_pid, Reply),
            noreply(NewState);
        {noreply, NewState} ->
            noreply(NewState);
        stop ->
            {stop, normal, State#ch{state = terminating}}
    catch
        exit:Reason = #amqp_error{} ->
            ok = rollback_and_notify(State),
            MethodName = rabbit_misc:method_record_type(Method),
            State#ch.reader_pid ! {channel_exit, State#ch.channel,
                                   Reason#amqp_error{method = MethodName}},
            {stop, normal, State#ch{state = terminating}};
        exit:normal ->
            {stop, normal, State};
        _:Reason ->
            {stop, {Reason, erlang:get_stacktrace()}, State}
    end;

handle_cast(terminate, State) ->
    {stop, normal, State};

handle_cast({command, Msg}, State = #ch{writer_pid = WriterPid}) ->
    ok = rabbit_writer:send_command(WriterPid, Msg),
    noreply(State);

handle_cast({deliver, ConsumerTag, AckRequired, Msg},
            State = #ch{writer_pid = WriterPid,
                        next_tag = DeliveryTag}) ->
    State1 = lock_message(AckRequired, {DeliveryTag, ConsumerTag, Msg}, State),
    ok = internal_deliver(WriterPid, true, ConsumerTag, DeliveryTag, Msg),
    noreply(State1#ch{next_tag = DeliveryTag + 1});

handle_cast({conserve_memory, Conserve}, State) ->
    ok = clear_permission_cache(),
    ok = rabbit_writer:send_command(
           State#ch.writer_pid, #'channel.flow'{active = not(Conserve)}),
    noreply(State).

handle_info({'EXIT', WriterPid, Reason = {writer, send_failed, _Error}},
            State = #ch{writer_pid = WriterPid}) ->
    State#ch.reader_pid ! {channel_exit, State#ch.channel, Reason},
    {stop, normal, State};
handle_info({'EXIT', _Pid, Reason}, State) ->
    {stop, Reason, State};

handle_info(timeout, State) ->
    ok = clear_permission_cache(),
    {noreply, State, hibernate}.

terminate(_Reason, #ch{writer_pid = WriterPid, limiter_pid = LimiterPid,
                       state = terminating}) ->
    rabbit_writer:shutdown(WriterPid),
    rabbit_limiter:shutdown(LimiterPid);

terminate(Reason, State = #ch{writer_pid = WriterPid,
                              limiter_pid = LimiterPid}) ->
    Res = rollback_and_notify(State),
    case Reason of
        normal -> ok = Res;
        _      -> ok
    end,
    rabbit_writer:shutdown(WriterPid),
    rabbit_limiter:shutdown(LimiterPid).

code_change(_OldVsn, State, _Extra) ->
    {ok, State}.

%%---------------------------------------------------------------------------

noreply(NewState) -> {noreply, NewState, ?HIBERNATE_AFTER}.

return_ok(State, true, _Msg)  -> {noreply, State};
return_ok(State, false, Msg)  -> {reply, Msg, State}.

ok_msg(true, _Msg) -> undefined;
ok_msg(false, Msg) -> Msg.

return_queue_declare_ok(State, NoWait, Q) ->
    NewState = State#ch{most_recently_declared_queue =
                        (Q#amqqueue.name)#resource.name},
    case NoWait of
        true  -> {noreply, NewState};
        false ->
            {ok, ActualName, MessageCount, ConsumerCount} =
                rabbit_misc:with_exit_handler(
                  fun () -> {ok, Q#amqqueue.name, 0, 0} end,
                  fun () -> rabbit_amqqueue:stat(Q) end),
            Reply = #'queue.declare_ok'{queue = ActualName#resource.name,
                                        message_count = MessageCount,
                                        consumer_count = ConsumerCount},
            {reply, Reply, NewState}
    end.

check_resource_access(Username, Resource, Perm) ->
    V = {Resource, Perm},
    Cache = case get(permission_cache) of
                undefined -> [];
                Other     -> Other
            end,
    CacheTail =
        case lists:member(V, Cache) of
            true  -> lists:delete(V, Cache);
            false -> ok = rabbit_access_control:check_resource_access(
                            Username, Resource, Perm),
                     lists:sublist(Cache, ?MAX_PERMISSION_CACHE_SIZE - 1)
        end,
    put(permission_cache, [V | CacheTail]),
    ok.

clear_permission_cache() ->
    erase(permission_cache),
    ok.

check_configure_permitted(Resource, #ch{ username = Username}) ->
    check_resource_access(Username, Resource, configure).

check_write_permitted(Resource, #ch{ username = Username}) ->
    check_resource_access(Username, Resource, write).

check_read_permitted(Resource, #ch{ username = Username}) ->
    check_resource_access(Username, Resource, read).

expand_queue_name_shortcut(<<>>, #ch{ most_recently_declared_queue = <<>> }) ->
    rabbit_misc:protocol_error(
      not_allowed, "no previously declared queue", []);
expand_queue_name_shortcut(<<>>, #ch{ virtual_host = VHostPath,
                                      most_recently_declared_queue = MRDQ }) ->
    rabbit_misc:r(VHostPath, queue, MRDQ);
expand_queue_name_shortcut(QueueNameBin, #ch{ virtual_host = VHostPath }) ->
    rabbit_misc:r(VHostPath, queue, QueueNameBin).

expand_routing_key_shortcut(<<>>, <<>>,
                            #ch{ most_recently_declared_queue = <<>> }) ->
    rabbit_misc:protocol_error(
      not_allowed, "no previously declared queue", []);
expand_routing_key_shortcut(<<>>, <<>>,
                            #ch{ most_recently_declared_queue = MRDQ }) ->
    MRDQ;
expand_routing_key_shortcut(_QueueNameBin, RoutingKey, _State) ->
    RoutingKey.

<<<<<<< HEAD
die_precondition_failed(Fmt, Params) ->
    rabbit_misc:protocol_error(precondition_failed, Fmt, Params).

=======
>>>>>>> 1ff98eb5
%% check that an exchange/queue name does not contain the reserved
%% "amq."  prefix.
%%
%% One, quite reasonable, interpretation of the spec, taken by the
%% QPid M1 Java client, is that the exclusion of "amq." prefixed names
%% only applies on actual creation, and not in the cases where the
%% entity already exists. This is how we use this function in the code
%% below. However, AMQP JIRA 123 changes that in 0-10, and possibly
%% 0-9SP1, making it illegal to attempt to declare an exchange/queue
%% with an amq.* name when passive=false. So this will need
%% revisiting.
%%
%% TODO: enforce other constraints on name. See AMQP JIRA 69.
check_name(Kind, NameBin = <<"amq.", _/binary>>) ->
    rabbit_misc:protocol_error(
      access_refused,
      "~s name '~s' contains reserved prefix 'amq.*'",[Kind, NameBin]);
check_name(_Kind, NameBin) ->
    NameBin.

handle_method(#'channel.open'{}, _, State = #ch{state = starting}) ->
    {reply, #'channel.open_ok'{}, State#ch{state = running}};

handle_method(#'channel.open'{}, _, _State) ->
    rabbit_misc:protocol_error(
      command_invalid, "second 'channel.open' seen", []);

handle_method(_Method, _, #ch{state = starting}) ->
    rabbit_misc:protocol_error(channel_error, "expected 'channel.open'", []);

handle_method(#'channel.close'{}, _, State = #ch{writer_pid = WriterPid}) ->
    ok = rollback_and_notify(State),
    ok = rabbit_writer:send_command(WriterPid, #'channel.close_ok'{}),
    stop;

handle_method(#'basic.publish'{exchange = ExchangeNameBin,
                               routing_key = RoutingKey,
                               mandatory = Mandatory,
                               immediate = Immediate},
              Content, State = #ch{ virtual_host = VHostPath,
                                    transaction_id = TxnKey,
                                    writer_pid = WriterPid}) ->
    ExchangeName = rabbit_misc:r(VHostPath, exchange, ExchangeNameBin),
    check_write_permitted(ExchangeName, State),
    Exchange = rabbit_exchange:lookup_or_die(ExchangeName),
    %% We decode the content's properties here because we're almost
    %% certain to want to look at delivery-mode and priority.
    DecodedContent = rabbit_binary_parser:ensure_content_decoded(Content),
    PersistentKey = case is_message_persistent(DecodedContent) of
                        true  -> rabbit_guid:guid();
                        false -> none
                    end,
    Message = #basic_message{exchange_name  = ExchangeName,
                             routing_key    = RoutingKey,
                             content        = DecodedContent,
                             persistent_key = PersistentKey},
    {RoutingRes, DeliveredQPids} =
        rabbit_exchange:publish(
          Exchange,
          rabbit_basic:delivery(Mandatory, Immediate, TxnKey, Message)),
    case RoutingRes of
        routed ->
            ok;
        unroutable ->
            %% FIXME: 312 should be replaced by the ?NO_ROUTE
            %% definition, when we move to >=0-9
            ok = basic_return(Message, WriterPid, 312, <<"unroutable">>);
        not_delivered ->
            %% FIXME: 313 should be replaced by the ?NO_CONSUMERS
            %% definition, when we move to >=0-9
            ok = basic_return(Message, WriterPid, 313, <<"not_delivered">>)
    end,
    {noreply, case TxnKey of
                  none -> State;
                  _    -> add_tx_participants(DeliveredQPids, State)
              end};

handle_method(#'basic.ack'{delivery_tag = DeliveryTag,
                           multiple = Multiple},
              _, State = #ch{transaction_id = TxnKey,
                             next_tag = NextDeliveryTag,
                             unacked_message_q = UAMQ}) ->
    if DeliveryTag >= NextDeliveryTag ->
            rabbit_misc:protocol_error(
              command_invalid, "unknown delivery tag ~w", [DeliveryTag]);
       true -> ok
    end,
    {Acked, Remaining} = collect_acks(UAMQ, DeliveryTag, Multiple),
    Participants = ack(TxnKey, Acked),
    {noreply, case TxnKey of
                  none -> ok = notify_limiter(State#ch.limiter_pid, Acked),
                          State#ch{unacked_message_q = Remaining};
                  _    -> NewUAQ = queue:join(State#ch.uncommitted_ack_q,
                                              Acked),
                          add_tx_participants(
                            Participants,
                            State#ch{unacked_message_q = Remaining,
                                     uncommitted_ack_q = NewUAQ})
              end};

handle_method(#'basic.get'{queue = QueueNameBin,
                           no_ack = NoAck},
              _, State = #ch{ writer_pid = WriterPid,
                              next_tag = DeliveryTag }) ->
    QueueName = expand_queue_name_shortcut(QueueNameBin, State),
    check_read_permitted(QueueName, State),
    case rabbit_amqqueue:with_or_die(
           QueueName,
           fun (Q) -> rabbit_amqqueue:basic_get(Q, self(), NoAck) end) of
        {ok, MessageCount,
         Msg = {_QName, _QPid, _MsgId, Redelivered,
                #basic_message{exchange_name = ExchangeName,
                               routing_key = RoutingKey,
                               content = Content}}} ->
            State1 = lock_message(not(NoAck), {DeliveryTag, none, Msg}, State),
            ok = rabbit_writer:send_command(
                   WriterPid,
                   #'basic.get_ok'{delivery_tag = DeliveryTag,
                                   redelivered = Redelivered,
                                   exchange = ExchangeName#resource.name,
                                   routing_key = RoutingKey,
                                   message_count = MessageCount},
                   Content),
            {noreply, State1#ch{next_tag = DeliveryTag + 1}};
        empty ->
            {reply, #'basic.get_empty'{deprecated_cluster_id = <<>>}, State}
    end;

handle_method(#'basic.consume'{queue = QueueNameBin,
                               consumer_tag = ConsumerTag,
                               no_local = _, % FIXME: implement
                               no_ack = NoAck,
                               exclusive = ExclusiveConsume,
                               nowait = NoWait},
              _, State = #ch{ reader_pid = ReaderPid,
                              limiter_pid = LimiterPid,
                              consumer_mapping = ConsumerMapping }) ->
    case dict:find(ConsumerTag, ConsumerMapping) of
        error ->
            QueueName = expand_queue_name_shortcut(QueueNameBin, State),
            check_read_permitted(QueueName, State),
            ActualConsumerTag =
                case ConsumerTag of
                    <<>>  -> rabbit_guid:binstring_guid("amq.ctag");
                    Other -> Other
                end,

            %% In order to ensure that the consume_ok gets sent before
            %% any messages are sent to the consumer, we get the queue
            %% process to send the consume_ok on our behalf.
            case rabbit_amqqueue:with_or_die(
                   QueueName,
                   fun (Q) ->
                           rabbit_amqqueue:basic_consume(
                             Q, NoAck, ReaderPid, self(), LimiterPid,
                             ActualConsumerTag, ExclusiveConsume,
                             ok_msg(NoWait, #'basic.consume_ok'{
                                      consumer_tag = ActualConsumerTag}))
                   end) of
                ok ->
                    {noreply, State#ch{consumer_mapping =
                                       dict:store(ActualConsumerTag,
                                                  QueueName,
                                                  ConsumerMapping)}};
                {error, queue_owned_by_another_connection} ->
                    %% The spec is silent on which exception to use
                    %% here. This seems reasonable?
                    %% FIXME: check this

                    rabbit_misc:protocol_error(
                      resource_locked, "~s owned by another connection",
                      [rabbit_misc:rs(QueueName)]);
                {error, exclusive_consume_unavailable} ->
                    rabbit_misc:protocol_error(
                      access_refused, "~s in exclusive use",
                      [rabbit_misc:rs(QueueName)])
            end;
        {ok, _} ->
            %% Attempted reuse of consumer tag.
            rabbit_misc:protocol_error(
              not_allowed, "attempt to reuse consumer tag '~s'", [ConsumerTag])
    end;

handle_method(#'basic.cancel'{consumer_tag = ConsumerTag,
                              nowait = NoWait},
              _, State = #ch{consumer_mapping = ConsumerMapping }) ->
    OkMsg = #'basic.cancel_ok'{consumer_tag = ConsumerTag},
    case dict:find(ConsumerTag, ConsumerMapping) of
        error ->
            %% Spec requires we ignore this situation.
            return_ok(State, NoWait, OkMsg);
        {ok, QueueName} ->
            NewState = State#ch{consumer_mapping =
                                dict:erase(ConsumerTag,
                                           ConsumerMapping)},
            case rabbit_amqqueue:with(
                   QueueName,
                   fun (Q) ->
                           %% In order to ensure that no more messages
                           %% are sent to the consumer after the
                           %% cancel_ok has been sent, we get the
                           %% queue process to send the cancel_ok on
                           %% our behalf. If we were sending the
                           %% cancel_ok ourselves it might overtake a
                           %% message sent previously by the queue.
                           rabbit_amqqueue:basic_cancel(
                             Q, self(), ConsumerTag,
                             ok_msg(NoWait, #'basic.cancel_ok'{
                                      consumer_tag = ConsumerTag}))
                   end) of
                ok ->
                    {noreply, NewState};
                {error, not_found} ->
                    %% Spec requires we ignore this situation.
                    return_ok(NewState, NoWait, OkMsg)
            end
    end;

handle_method(#'basic.qos'{global = true}, _, _State) ->
    rabbit_misc:protocol_error(not_implemented, "global=true", []);

handle_method(#'basic.qos'{prefetch_size = Size}, _, _State) when Size /= 0 ->
    rabbit_misc:protocol_error(not_implemented, 
                               "prefetch_size!=0 (~w)", [Size]);

handle_method(#'basic.qos'{prefetch_count = PrefetchCount},
              _, State = #ch{ limiter_pid = LimiterPid }) ->
    NewLimiterPid = case {LimiterPid, PrefetchCount} of
                        {undefined, 0} ->
                            undefined;
                        {undefined, _} ->
                            LPid = rabbit_limiter:start_link(self()),
                            ok = limit_queues(LPid, State),
                            LPid;
                        {_, 0} ->
                            ok = rabbit_limiter:shutdown(LimiterPid),
                            ok = limit_queues(undefined, State),
                            undefined;
                        {_, _} ->
                            LimiterPid
                    end,
    ok = rabbit_limiter:limit(NewLimiterPid, PrefetchCount),
    {reply, #'basic.qos_ok'{}, State#ch{limiter_pid = NewLimiterPid}};

handle_method(#'basic.recover_async'{requeue = true},
              _, State = #ch{ transaction_id = none,
                              unacked_message_q = UAMQ }) ->
    ok = fold_per_queue(
           fun (QPid, MsgIds, ok) ->
                   %% The Qpid python test suite incorrectly assumes
                   %% that messages will be requeued in their original
                   %% order. To keep it happy we reverse the id list
                   %% since we are given them in reverse order.
                   rabbit_amqqueue:requeue(
                     QPid, lists:reverse(MsgIds), self())
           end, ok, UAMQ),
    %% No answer required - basic.recover is the newer, synchronous
    %% variant of this method
    {noreply, State#ch{unacked_message_q = queue:new()}};

handle_method(#'basic.recover_async'{requeue = false},
              _, State = #ch{ transaction_id = none,
                              writer_pid = WriterPid,
                              unacked_message_q = UAMQ }) ->
    lists:foreach(
      fun ({_DeliveryTag, none, _Msg}) ->
              %% Was sent as a basic.get_ok. Don't redeliver
              %% it. FIXME: appropriate?
              ok;
          ({DeliveryTag, ConsumerTag,
            {QName, QPid, MsgId, _Redelivered, Message}}) ->
              %% Was sent as a proper consumer delivery.  Resend it as
              %% before.
              %%
              %% FIXME: What should happen if the consumer's been
              %% cancelled since?
              %%
              %% FIXME: should we allocate a fresh DeliveryTag?
              ok = internal_deliver(
                     WriterPid, false, ConsumerTag, DeliveryTag,
                     {QName, QPid, MsgId, true, Message})
      end, queue:to_list(UAMQ)),
    %% No answer required - basic.recover is the newer, synchronous
    %% variant of this method
    {noreply, State};

handle_method(#'basic.recover_async'{}, _, _State) ->
    rabbit_misc:protocol_error(
      not_allowed, "attempt to recover a transactional channel",[]);

handle_method(#'exchange.declare'{exchange = ExchangeNameBin,
                                  type = TypeNameBin,
                                  passive = false,
                                  durable = Durable,
                                  deprecated_auto_delete = false, %% 0-9-1: true not supported
                                  deprecated_internal = false, %% 0-9-1: true not supported
                                  nowait = NoWait,
                                  arguments = Args},
              _, State = #ch{ virtual_host = VHostPath }) ->
    CheckedType = rabbit_exchange:check_type(TypeNameBin),
    ExchangeName = rabbit_misc:r(VHostPath, exchange, ExchangeNameBin),
    check_configure_permitted(ExchangeName, State),
    X = case rabbit_exchange:lookup(ExchangeName) of
            {ok, FoundX} -> FoundX;
            {error, not_found} ->
                check_name('exchange', ExchangeNameBin),
                case rabbit_misc:r_arg(VHostPath, exchange, Args,
                                       <<"alternate-exchange">>) of
                    undefined -> ok;
                    AName     -> check_read_permitted(ExchangeName, State),
                                 check_write_permitted(AName, State),
                                 ok
                end,
                rabbit_exchange:declare(ExchangeName,
                                        CheckedType,
                                        Durable,
                                        Args)
        end,
    ok = rabbit_exchange:assert_type(X, CheckedType),
    return_ok(State, NoWait, #'exchange.declare_ok'{});

handle_method(#'exchange.declare'{exchange = ExchangeNameBin,
                                  type = TypeNameBin,
                                  passive = true,
                                  nowait = NoWait},
              _, State = #ch{ virtual_host = VHostPath }) ->
    ExchangeName = rabbit_misc:r(VHostPath, exchange, ExchangeNameBin),
    check_configure_permitted(ExchangeName, State),
    X = rabbit_exchange:lookup_or_die(ExchangeName),
    ok = rabbit_exchange:assert_type(X, rabbit_exchange:check_type(TypeNameBin)),
    return_ok(State, NoWait, #'exchange.declare_ok'{});

handle_method(#'exchange.delete'{exchange = ExchangeNameBin,
                                 if_unused = IfUnused,
                                 nowait = NoWait},
              _, State = #ch { virtual_host = VHostPath }) ->
    ExchangeName = rabbit_misc:r(VHostPath, exchange, ExchangeNameBin),
    check_configure_permitted(ExchangeName, State),
    case rabbit_exchange:delete(ExchangeName, IfUnused) of
        {error, not_found} ->
            rabbit_misc:not_found(ExchangeName);
        {error, in_use} ->
            rabbit_misc:protocol_error(
              precondition_failed, "~s in use", [rabbit_misc:rs(ExchangeName)]);
        ok ->
            return_ok(State, NoWait,  #'exchange.delete_ok'{})
    end;

handle_method(#'queue.declare'{queue = QueueNameBin,
                               passive = false,
                               durable = Durable,
                               exclusive = ExclusiveDeclare,
                               auto_delete = AutoDelete,
                               nowait = NoWait,
                               arguments = Args},
              _, State = #ch { virtual_host = VHostPath,
                               reader_pid = ReaderPid }) ->
    %% FIXME: atomic create&claim
    Finish =
        fun (Q) ->
                if ExclusiveDeclare ->
                        case rabbit_amqqueue:claim_queue(Q, ReaderPid) of
                            locked ->
                                %% AMQP 0-8 doesn't say which
                                %% exception to use, so we mimic QPid
                                %% here.
                                rabbit_misc:protocol_error(
                                  resource_locked,
                                  "cannot obtain exclusive access to locked ~s",
                                  [rabbit_misc:rs(Q#amqqueue.name)]);
                            ok -> ok
                        end;
                   true ->
                        ok
                end,
                Q
        end,
    Q = case rabbit_amqqueue:with(
               rabbit_misc:r(VHostPath, queue, QueueNameBin),
               Finish) of
            {error, not_found} ->
                ActualNameBin =
                    case QueueNameBin of
                        <<>>  -> rabbit_guid:binstring_guid("amq.gen");
                        Other -> check_name('queue', Other)
                    end,
                QueueName = rabbit_misc:r(VHostPath, queue, ActualNameBin),
                check_configure_permitted(QueueName, State),
                Finish(rabbit_amqqueue:declare(QueueName,
                                               Durable, AutoDelete, Args));
            Other = #amqqueue{name = QueueName} ->
                check_configure_permitted(QueueName, State),
                Other
        end,
    return_queue_declare_ok(State, NoWait, Q);

handle_method(#'queue.declare'{queue = QueueNameBin,
                               passive = true,
                               nowait = NoWait},
              _, State = #ch{ virtual_host = VHostPath }) ->
    QueueName = rabbit_misc:r(VHostPath, queue, QueueNameBin),
    check_configure_permitted(QueueName, State),
    Q = rabbit_amqqueue:with_or_die(QueueName, fun (Q) -> Q end),
    return_queue_declare_ok(State, NoWait, Q);

handle_method(#'queue.delete'{queue = QueueNameBin,
                              if_unused = IfUnused,
                              if_empty = IfEmpty,
                              nowait = NoWait
                             },
              _, State) ->
    QueueName = expand_queue_name_shortcut(QueueNameBin, State),
    check_configure_permitted(QueueName, State),
    case rabbit_amqqueue:with_or_die(
           QueueName,
           fun (Q) -> rabbit_amqqueue:delete(Q, IfUnused, IfEmpty) end) of
        {error, in_use} ->
            rabbit_misc:protocol_error(
              precondition_failed, "~s in use", [rabbit_misc:rs(QueueName)]);
        {error, not_empty} ->
            rabbit_misc:protocol_error(
              precondition_failed, "~s not empty", [rabbit_misc:rs(QueueName)]);
        {ok, PurgedMessageCount} ->
            return_ok(State, NoWait,
                      #'queue.delete_ok'{
                               message_count = PurgedMessageCount})
    end;

handle_method(#'queue.bind'{queue = QueueNameBin,
                            exchange = ExchangeNameBin,
                            routing_key = RoutingKey,
                            nowait = NoWait,
                            arguments = Arguments}, _, State) ->
    binding_action(fun rabbit_exchange:add_binding/4, ExchangeNameBin,
                   QueueNameBin, RoutingKey, Arguments, #'queue.bind_ok'{},
                   NoWait, State);

handle_method(#'queue.unbind'{queue = QueueNameBin,
                              exchange = ExchangeNameBin,
                              routing_key = RoutingKey,
                              arguments = Arguments}, _, State) ->
    binding_action(fun rabbit_exchange:delete_binding/4, ExchangeNameBin,
                   QueueNameBin, RoutingKey, Arguments, #'queue.unbind_ok'{},
                   false, State);

handle_method(#'queue.purge'{queue = QueueNameBin,
                             nowait = NoWait},
              _, State) ->
    QueueName = expand_queue_name_shortcut(QueueNameBin, State),
    check_read_permitted(QueueName, State),
    {ok, PurgedMessageCount} = rabbit_amqqueue:with_or_die(
                                 QueueName,
                                 fun (Q) -> rabbit_amqqueue:purge(Q) end),
    return_ok(State, NoWait,
              #'queue.purge_ok'{message_count = PurgedMessageCount});

handle_method(#'tx.select'{}, _, State = #ch{transaction_id = none}) ->
    {reply, #'tx.select_ok'{}, new_tx(State)};

handle_method(#'tx.select'{}, _, State) ->
    {reply, #'tx.select_ok'{}, State};

handle_method(#'tx.commit'{}, _, #ch{transaction_id = none}) ->
    rabbit_misc:protocol_error(
      not_allowed, "channel is not transactional", []);

handle_method(#'tx.commit'{}, _, State) ->
    {reply, #'tx.commit_ok'{}, internal_commit(State)};

handle_method(#'tx.rollback'{}, _, #ch{transaction_id = none}) ->
    rabbit_misc:protocol_error(
      not_allowed, "channel is not transactional", []);

handle_method(#'tx.rollback'{}, _, State) ->
    {reply, #'tx.rollback_ok'{}, internal_rollback(State)};

handle_method(#'channel.flow'{active = _}, _, State) ->
    %% FIXME: implement
    {reply, #'channel.flow_ok'{active = true}, State};

handle_method(#'channel.flow_ok'{active = _}, _, State) ->
    %% TODO: We may want to correlate this to channel.flow messages we
    %% have sent, and complain if we get an unsolicited
    %% channel.flow_ok, or the client refuses our flow request.
    {noreply, State};

handle_method(_MethodRecord, _Content, _State) ->
    rabbit_misc:protocol_error(
      command_invalid, "unimplemented method", []).

%%----------------------------------------------------------------------------

binding_action(Fun, ExchangeNameBin, QueueNameBin, RoutingKey, Arguments,
               ReturnMethod, NoWait, State = #ch{virtual_host = VHostPath}) ->
    %% FIXME: connection exception (!) on failure?? 
    %% (see rule named "failure" in spec-XML)
    %% FIXME: don't allow binding to internal exchanges - 
    %% including the one named "" !
    QueueName = expand_queue_name_shortcut(QueueNameBin, State),
    check_write_permitted(QueueName, State),
    ActualRoutingKey = expand_routing_key_shortcut(QueueNameBin, RoutingKey,
                                                   State),
    ExchangeName = rabbit_misc:r(VHostPath, exchange, ExchangeNameBin),
    check_read_permitted(ExchangeName, State),
    case Fun(ExchangeName, QueueName, ActualRoutingKey, Arguments) of
        {error, exchange_not_found} ->
            rabbit_misc:not_found(ExchangeName);
        {error, queue_not_found} ->
            rabbit_misc:not_found(QueueName);
        {error, exchange_and_queue_not_found} ->
            rabbit_misc:protocol_error(
              not_found, "no ~s and no ~s", [rabbit_misc:rs(ExchangeName),
                                             rabbit_misc:rs(QueueName)]);
        {error, binding_not_found} ->
            rabbit_misc:protocol_error(
              not_found, "no binding ~s between ~s and ~s",
              [RoutingKey, rabbit_misc:rs(ExchangeName),
               rabbit_misc:rs(QueueName)]);
        {error, durability_settings_incompatible} ->
            rabbit_misc:protocol_error(
              not_allowed, "durability settings of ~s incompatible with ~s",
              [rabbit_misc:rs(QueueName), rabbit_misc:rs(ExchangeName)]);
        ok -> return_ok(State, NoWait, ReturnMethod)
    end.

basic_return(#basic_message{exchange_name = ExchangeName,
                            routing_key   = RoutingKey,
                            content       = Content},
             WriterPid, ReplyCode, ReplyText) ->
    ok = rabbit_writer:send_command(
           WriterPid,
           #'basic.return'{reply_code  = ReplyCode,
                           reply_text  = ReplyText,
                           exchange    = ExchangeName#resource.name,
                           routing_key = RoutingKey},
           Content).

collect_acks(Q, 0, true) ->
    {Q, queue:new()};
collect_acks(Q, DeliveryTag, Multiple) ->
    collect_acks(queue:new(), queue:new(), Q, DeliveryTag, Multiple).

collect_acks(ToAcc, PrefixAcc, Q, DeliveryTag, Multiple) ->
    case queue:out(Q) of
        {{value, UnackedMsg = {CurrentDeliveryTag, _ConsumerTag, _Msg}},
         QTail} ->
            if CurrentDeliveryTag == DeliveryTag ->
                    {queue:in(UnackedMsg, ToAcc), queue:join(PrefixAcc, QTail)};
               Multiple ->
                    collect_acks(queue:in(UnackedMsg, ToAcc), PrefixAcc,
                                 QTail, DeliveryTag, Multiple);
               true ->
                    collect_acks(ToAcc, queue:in(UnackedMsg, PrefixAcc),
                                 QTail, DeliveryTag, Multiple)
            end;
        {empty, _} ->
            {ToAcc, PrefixAcc}
    end.

add_tx_participants(MoreP, State = #ch{tx_participants = Participants}) ->
    State#ch{tx_participants = sets:union(Participants,
                                          sets:from_list(MoreP))}.

ack(TxnKey, UAQ) ->
    fold_per_queue(
      fun (QPid, MsgIds, L) ->
              ok = rabbit_amqqueue:ack(QPid, TxnKey, MsgIds, self()),
              [QPid | L]
      end, [], UAQ).

make_tx_id() -> rabbit_guid:guid().

new_tx(State) ->
    State#ch{transaction_id    = make_tx_id(),
             tx_participants   = sets:new(),
             uncommitted_ack_q = queue:new()}.

internal_commit(State = #ch{transaction_id = TxnKey,
                            tx_participants = Participants}) ->
    case rabbit_amqqueue:commit_all(sets:to_list(Participants),
                                    TxnKey) of
        ok              -> ok = notify_limiter(State#ch.limiter_pid,
                                               State#ch.uncommitted_ack_q),
                           new_tx(State);
        {error, Errors} -> rabbit_misc:protocol_error(
                             internal_error, "commit failed: ~w", [Errors])
    end.

internal_rollback(State = #ch{transaction_id = TxnKey,
                              tx_participants = Participants,
                              uncommitted_ack_q = UAQ,
                              unacked_message_q = UAMQ}) ->
    ?LOGDEBUG("rollback ~p~n  - ~p acks uncommitted, ~p messages unacked~n",
              [self(),
               queue:len(UAQ),
               queue:len(UAMQ)]),
    case rabbit_amqqueue:rollback_all(sets:to_list(Participants),
                                      TxnKey) of
        ok              -> NewUAMQ = queue:join(UAQ, UAMQ),
                           new_tx(State#ch{unacked_message_q = NewUAMQ});
        {error, Errors} -> rabbit_misc:protocol_error(
                             internal_error, "rollback failed: ~w", [Errors])
    end.

rollback_and_notify(State = #ch{transaction_id = none}) ->
    notify_queues(State);
rollback_and_notify(State) ->
    notify_queues(internal_rollback(State)).

fold_per_queue(F, Acc0, UAQ) ->
    D = lists:foldl(
          fun ({_DTag, _CTag,
                {_QName, QPid, MsgId, _Redelivered, _Message}}, D) ->
                  %% dict:append would be simpler and avoid the
                  %% lists:reverse in handle_message({recover, true},
                  %% ...). However, it is significantly slower when
                  %% going beyond a few thousand elements.
                  dict:update(QPid,
                              fun (MsgIds) -> [MsgId | MsgIds] end,
                              [MsgId],
                              D)
          end, dict:new(), queue:to_list(UAQ)),
    dict:fold(fun (QPid, MsgIds, Acc) -> F(QPid, MsgIds, Acc) end,
              Acc0, D).

notify_queues(#ch{consumer_mapping = Consumers}) ->
    rabbit_amqqueue:notify_down_all(consumer_queues(Consumers), self()).

limit_queues(LPid, #ch{consumer_mapping = Consumers}) ->
    rabbit_amqqueue:limit_all(consumer_queues(Consumers), self(), LPid).

consumer_queues(Consumers) ->
    [QPid || QueueName <- 
                 sets:to_list(
                   dict:fold(fun (_ConsumerTag, QueueName, S) ->
                                     sets:add_element(QueueName, S)
                             end, sets:new(), Consumers)),
             case rabbit_amqqueue:lookup(QueueName) of
                 {ok, Q} -> QPid = Q#amqqueue.pid, true;
                 %% queue has been deleted in the meantime
                 {error, not_found} -> QPid = none, false
             end].

%% tell the limiter about the number of acks that have been received
%% for messages delivered to subscribed consumers, but not acks for
%% messages sent in a response to a basic.get (identified by their
%% 'none' consumer tag)
notify_limiter(undefined, _Acked) ->
    ok;
notify_limiter(LimiterPid, Acked) ->
    case lists:foldl(fun ({_, none, _}, Acc) -> Acc;
                         ({_, _, _}, Acc)    -> Acc + 1
                     end, 0, queue:to_list(Acked)) of
        0     -> ok;
        Count -> rabbit_limiter:ack(LimiterPid, Count)
    end.

is_message_persistent(#content{properties = #'P_basic'{
                                 delivery_mode = Mode}}) ->
    case Mode of
        1         -> false;
        2         -> true;
        undefined -> false;
        Other     -> rabbit_log:warning("Unknown delivery mode ~p - "
                                        "treating as 1, non-persistent~n",
                                        [Other]),
                     false
    end.

lock_message(true, MsgStruct, State = #ch{unacked_message_q = UAMQ}) ->
    State#ch{unacked_message_q = queue:in(MsgStruct, UAMQ)};
lock_message(false, _MsgStruct, State) ->
    State.

internal_deliver(WriterPid, Notify, ConsumerTag, DeliveryTag,
                 {_QName, QPid, _MsgId, Redelivered,
                  #basic_message{exchange_name = ExchangeName,
                                 routing_key = RoutingKey,
                                 content = Content}}) ->
    M = #'basic.deliver'{consumer_tag = ConsumerTag,
                         delivery_tag = DeliveryTag,
                         redelivered = Redelivered,
                         exchange = ExchangeName#resource.name,
                         routing_key = RoutingKey},
    ok = case Notify of
             true  -> rabbit_writer:send_command_and_notify(
                        WriterPid, QPid, self(), M, Content);
             false -> rabbit_writer:send_command(WriterPid, M, Content)
         end.<|MERGE_RESOLUTION|>--- conflicted
+++ resolved
@@ -260,12 +260,6 @@
 expand_routing_key_shortcut(_QueueNameBin, RoutingKey, _State) ->
     RoutingKey.
 
-<<<<<<< HEAD
-die_precondition_failed(Fmt, Params) ->
-    rabbit_misc:protocol_error(precondition_failed, Fmt, Params).
-
-=======
->>>>>>> 1ff98eb5
 %% check that an exchange/queue name does not contain the reserved
 %% "amq."  prefix.
 %%
