%% The contents of this file are subject to the Mozilla Public License
%% Version 1.1 (the "License"); you may not use this file except in
%% compliance with the License. You may obtain a copy of the License
%% at http://www.mozilla.org/MPL/
%%
%% Software distributed under the License is distributed on an "AS IS"
%% basis, WITHOUT WARRANTY OF ANY KIND, either express or implied. See
%% the License for the specific language governing rights and
%% limitations under the License.
%%
%% The Original Code is RabbitMQ.
%%
%% The Initial Developer of the Original Code is VMware, Inc.
%% Copyright (c) 2007-2011 VMware, Inc.  All rights reserved.
%%

-module(rabbit_amqqueue).

-export([start/0, stop/0, declare/5, delete_immediately/1, delete/3, purge/1]).
-export([pseudo_queue/2]).
-export([lookup/1, with/2, with_or_die/2, assert_equivalence/5,
         check_exclusive_access/2, with_exclusive_access_or_die/3,
         stat/1, deliver/2, requeue/3, ack/3, reject/4]).
-export([list/1, info_keys/0, info/1, info/2, info_all/1, info_all/2]).
<<<<<<< HEAD
-export([consumers/1, consumers_all/1]).
=======
-export([consumers/1, consumers_all/1, consumer_info_keys/0]).
>>>>>>> d3509448
-export([basic_get/3, basic_consume/7, basic_cancel/4]).
-export([notify_sent/2, unblock/2, flush_all/2]).
-export([notify_down_all/2, limit_all/3]).
-export([on_node_down/1]).
-export([store_queue/1]).


%% internal
-export([internal_declare/2, internal_delete/1, run_backing_queue/3,
         sync_timeout/1, update_ram_duration/1, set_ram_duration_target/2,
         set_maximum_since_use/2, maybe_expire/1, drop_expired/1,
         emit_stats/1]).

-include("rabbit.hrl").
-include_lib("stdlib/include/qlc.hrl").

-define(INTEGER_ARG_TYPES, [byte, short, signedint, long]).

%%----------------------------------------------------------------------------

-ifdef(use_specs).

-export_type([name/0, qmsg/0]).

-type(name() :: rabbit_types:r('queue')).

-type(qlen() :: rabbit_types:ok(non_neg_integer())).
-type(qfun(A) :: fun ((rabbit_types:amqqueue()) -> A)).
-type(qmsg() :: {name(), pid(), msg_id(), boolean(), rabbit_types:message()}).
-type(msg_id() :: non_neg_integer()).
-type(ok_or_errors() ::
        'ok' | {'error', [{'error' | 'exit' | 'throw', any()}]}).

-type(queue_or_not_found() :: rabbit_types:amqqueue() | 'not_found').

-spec(start/0 :: () -> [name()]).
-spec(stop/0 :: () -> 'ok').
-spec(declare/5 ::
        (name(), boolean(), boolean(),
         rabbit_framing:amqp_table(), rabbit_types:maybe(pid()))
        -> {'new' | 'existing', rabbit_types:amqqueue()} |
           rabbit_types:channel_exit()).
-spec(lookup/1 ::
        (name()) -> rabbit_types:ok(rabbit_types:amqqueue()) |
                    rabbit_types:error('not_found')).
-spec(with/2 :: (name(), qfun(A)) -> A | rabbit_types:error('not_found')).
-spec(with_or_die/2 ::
        (name(), qfun(A)) -> A | rabbit_types:channel_exit()).
-spec(assert_equivalence/5 ::
        (rabbit_types:amqqueue(), boolean(), boolean(),
         rabbit_framing:amqp_table(), rabbit_types:maybe(pid()))
        -> 'ok' | rabbit_types:channel_exit() |
           rabbit_types:connection_exit()).
-spec(check_exclusive_access/2 ::
        (rabbit_types:amqqueue(), pid())
        -> 'ok' | rabbit_types:channel_exit()).
-spec(with_exclusive_access_or_die/3 ::
        (name(), pid(), qfun(A)) -> A | rabbit_types:channel_exit()).
-spec(list/1 :: (rabbit_types:vhost()) -> [rabbit_types:amqqueue()]).
-spec(info_keys/0 :: () -> rabbit_types:info_keys()).
-spec(info/1 :: (rabbit_types:amqqueue()) -> rabbit_types:infos()).
-spec(info/2 ::
        (rabbit_types:amqqueue(), rabbit_types:info_keys())
        -> rabbit_types:infos()).
-spec(info_all/1 :: (rabbit_types:vhost()) -> [rabbit_types:infos()]).
-spec(info_all/2 :: (rabbit_types:vhost(), rabbit_types:info_keys())
                    -> [rabbit_types:infos()]).
-spec(consumers/1 ::
        (rabbit_types:amqqueue())
        -> [{pid(), rabbit_types:ctag(), boolean()}]).
-spec(consumer_info_keys/0 :: () -> rabbit_types:info_keys()).
-spec(consumers_all/1 ::
        (rabbit_types:vhost())
        -> [{name(), pid(), rabbit_types:ctag(), boolean()}]).
-spec(stat/1 ::
        (rabbit_types:amqqueue())
        -> {'ok', non_neg_integer(), non_neg_integer()}).
-spec(delete_immediately/1 :: (rabbit_types:amqqueue()) -> 'ok').
-spec(delete/3 ::
        (rabbit_types:amqqueue(), 'false', 'false')
        -> qlen();
        (rabbit_types:amqqueue(), 'true' , 'false')
        -> qlen() | rabbit_types:error('in_use');
        (rabbit_types:amqqueue(), 'false', 'true' )
        -> qlen() | rabbit_types:error('not_empty');
        (rabbit_types:amqqueue(), 'true' , 'true' )
        -> qlen() |
           rabbit_types:error('in_use') |
           rabbit_types:error('not_empty')).
-spec(purge/1 :: (rabbit_types:amqqueue()) -> qlen()).
-spec(deliver/2 :: (pid(), rabbit_types:delivery()) -> boolean()).
-spec(requeue/3 :: (pid(), [msg_id()],  pid()) -> 'ok').
-spec(ack/3 :: (pid(), [msg_id()], pid()) -> 'ok').
-spec(reject/4 :: (pid(), [msg_id()], boolean(), pid()) -> 'ok').
-spec(notify_down_all/2 :: ([pid()], pid()) -> ok_or_errors()).
-spec(limit_all/3 :: ([pid()], pid(), pid() | 'undefined') -> ok_or_errors()).
-spec(basic_get/3 :: (rabbit_types:amqqueue(), pid(), boolean()) ->
                          {'ok', non_neg_integer(), qmsg()} | 'empty').
-spec(basic_consume/7 ::
        (rabbit_types:amqqueue(), boolean(), pid(), pid() | 'undefined',
         rabbit_types:ctag(), boolean(), any())
        -> rabbit_types:ok_or_error('exclusive_consume_unavailable')).
-spec(basic_cancel/4 ::
        (rabbit_types:amqqueue(), pid(), rabbit_types:ctag(), any()) -> 'ok').
-spec(notify_sent/2 :: (pid(), pid()) -> 'ok').
-spec(unblock/2 :: (pid(), pid()) -> 'ok').
-spec(flush_all/2 :: ([pid()], pid()) -> 'ok').
-spec(internal_declare/2 ::
        (rabbit_types:amqqueue(), boolean())
        -> queue_or_not_found() | rabbit_misc:thunk(queue_or_not_found())).
-spec(internal_delete/1 ::
        (name()) -> rabbit_types:ok_or_error('not_found') |
                    rabbit_types:connection_exit() |
                    fun (() -> rabbit_types:ok_or_error('not_found') |
                               rabbit_types:connection_exit())).
-spec(run_backing_queue/3 ::
        (pid(), atom(),
         (fun ((atom(), A) -> {[rabbit_types:msg_id()], A}))) -> 'ok').
-spec(sync_timeout/1 :: (pid()) -> 'ok').
-spec(update_ram_duration/1 :: (pid()) -> 'ok').
-spec(set_ram_duration_target/2 :: (pid(), number() | 'infinity') -> 'ok').
-spec(set_maximum_since_use/2 :: (pid(), non_neg_integer()) -> 'ok').
-spec(maybe_expire/1 :: (pid()) -> 'ok').
-spec(on_node_down/1 :: (node()) -> 'ok').
-spec(pseudo_queue/2 :: (name(), pid()) -> rabbit_types:amqqueue()).

-endif.

%%----------------------------------------------------------------------------

-define(CONSUMER_INFO_KEYS,
        [queue_name, channel_pid, consumer_tag, ack_required]).

start() ->
    DurableQueues = find_durable_queues(),
    {ok, BQ} = application:get_env(rabbit, backing_queue_module),
    ok = BQ:start([QName || #amqqueue{name = QName} <- DurableQueues]),
    {ok,_} = supervisor:start_child(
               rabbit_sup,
               {rabbit_amqqueue_sup,
                {rabbit_amqqueue_sup, start_link, []},
                transient, infinity, supervisor, [rabbit_amqqueue_sup]}),
    recover_durable_queues(DurableQueues).

stop() ->
    ok = supervisor:terminate_child(rabbit_sup, rabbit_amqqueue_sup),
    ok = supervisor:delete_child(rabbit_sup, rabbit_amqqueue_sup),
    {ok, BQ} = application:get_env(rabbit, backing_queue_module),
    ok = BQ:stop().

find_durable_queues() ->
    Node = node(),
    %% TODO: use dirty ops instead
    rabbit_misc:execute_mnesia_transaction(
      fun () ->
              qlc:e(qlc:q([Q || Q = #amqqueue{pid = Pid}
                                    <- mnesia:table(rabbit_durable_queue),
                                node(Pid) == Node]))
      end).

recover_durable_queues(DurableQueues) ->
    Qs = [start_queue_process(node(), Q) || Q <- DurableQueues],
    [QName || Q = #amqqueue{name = QName, pid = Pid} <- Qs,
              gen_server2:call(Pid, {init, true}, infinity) == {new, Q}].

declare(QueueName, Durable, AutoDelete, Args, Owner) ->
    ok = check_declare_arguments(QueueName, Args),
    {Node, MNodes} = determine_queue_nodes(Args),
    Q = start_queue_process(Node, #amqqueue{name            = QueueName,
                                            durable         = Durable,
                                            auto_delete     = AutoDelete,
                                            arguments       = Args,
                                            exclusive_owner = Owner,
                                            pid             = none,
                                            slave_pids      = [],
                                            mirror_nodes    = MNodes}),
    case gen_server2:call(Q#amqqueue.pid, {init, false}, infinity) of
        not_found -> rabbit_misc:not_found(QueueName);
        Q1        -> Q1
    end.

internal_declare(Q, true) ->
    rabbit_misc:execute_mnesia_tx_with_tail(
      fun () -> ok = store_queue(Q), rabbit_misc:const(Q) end);
internal_declare(Q = #amqqueue{name = QueueName}, false) ->
    rabbit_misc:execute_mnesia_tx_with_tail(
      fun () ->
              case mnesia:wread({rabbit_queue, QueueName}) of
                  [] ->
                      case mnesia:read({rabbit_durable_queue, QueueName}) of
                          []  -> ok = store_queue(Q),
                                 B = add_default_binding(Q),
                                 fun () -> B(), Q end;
                          %% Q exists on stopped node
                          [_] -> rabbit_misc:const(not_found)
                      end;
                  [ExistingQ = #amqqueue{pid = QPid}] ->
                      case rabbit_misc:is_process_alive(QPid) of
                          true  -> rabbit_misc:const(ExistingQ);
                          false -> TailFun = internal_delete(QueueName),
                                   fun () -> TailFun(), ExistingQ end
                      end
              end
      end).

store_queue(Q = #amqqueue{durable = true}) ->
    ok = mnesia:write(rabbit_durable_queue, Q, write),
    ok = mnesia:write(rabbit_queue, Q, write),
    ok;
store_queue(Q = #amqqueue{durable = false}) ->
    ok = mnesia:write(rabbit_queue, Q, write),
    ok.

determine_queue_nodes(Args) ->
    Policy = rabbit_misc:table_lookup(Args, <<"x-ha-policy">>),
    PolicyParams = rabbit_misc:table_lookup(Args, <<"x-ha-policy-params">>),
    case {Policy, PolicyParams} of
        {{_Type, <<"nodes">>}, {array, Nodes}} ->
            case [list_to_atom(binary_to_list(Node)) ||
                     {longstr, Node} <- Nodes] of
                [Node]         -> {Node,   undefined};
                [First | Rest] -> {First,  Rest}
            end;
        {{_Type, <<"all">>}, _} ->
            {node(), all};
        _ ->
            {node(), undefined}
    end.

start_queue_process(Node, Q) ->
    {ok, Pid} = rabbit_amqqueue_sup:start_child(Node, [Q]),
    Q#amqqueue{pid = Pid}.

add_default_binding(#amqqueue{name = QueueName}) ->
    ExchangeName = rabbit_misc:r(QueueName, exchange, <<>>),
    RoutingKey = QueueName#resource.name,
    rabbit_binding:add(#binding{source      = ExchangeName,
                                destination = QueueName,
                                key         = RoutingKey,
                                args        = []}).

lookup(Name) ->
    rabbit_misc:dirty_read({rabbit_queue, Name}).

with(Name, F, E) ->
    case lookup(Name) of
        {ok, Q = #amqqueue{slave_pids = []}} ->
            rabbit_misc:with_exit_handler(E, fun () -> F(Q) end);
        {ok, Q} ->
            E1 = fun () -> timer:sleep(25), with(Name, F, E) end,
            rabbit_misc:with_exit_handler(E1, fun () -> F(Q) end);
        {error, not_found} ->
            E()
    end.

with(Name, F) ->
    with(Name, F, fun () -> {error, not_found} end).
with_or_die(Name, F) ->
    with(Name, F, fun () -> rabbit_misc:not_found(Name) end).

assert_equivalence(#amqqueue{durable     = Durable,
                             auto_delete = AutoDelete} = Q,
                   Durable, AutoDelete, RequiredArgs, Owner) ->
    assert_args_equivalence(Q, RequiredArgs),
    check_exclusive_access(Q, Owner, strict);
assert_equivalence(#amqqueue{name = QueueName},
                   _Durable, _AutoDelete, _RequiredArgs, _Owner) ->
    rabbit_misc:protocol_error(
      precondition_failed, "parameters for ~s not equivalent",
      [rabbit_misc:rs(QueueName)]).

check_exclusive_access(Q, Owner) -> check_exclusive_access(Q, Owner, lax).

check_exclusive_access(#amqqueue{exclusive_owner = Owner}, Owner, _MatchType) ->
    ok;
check_exclusive_access(#amqqueue{exclusive_owner = none}, _ReaderPid, lax) ->
    ok;
check_exclusive_access(#amqqueue{name = QueueName}, _ReaderPid, _MatchType) ->
    rabbit_misc:protocol_error(
      resource_locked,
      "cannot obtain exclusive access to locked ~s",
      [rabbit_misc:rs(QueueName)]).

with_exclusive_access_or_die(Name, ReaderPid, F) ->
    with_or_die(Name,
                fun (Q) -> check_exclusive_access(Q, ReaderPid), F(Q) end).

assert_args_equivalence(#amqqueue{name = QueueName, arguments = Args},
                        RequiredArgs) ->
    rabbit_misc:assert_args_equivalence(
      Args, RequiredArgs, QueueName,
      [<<"x-expires">>, <<"x-message-ttl">>, <<"x-ha-policy">>]).

check_declare_arguments(QueueName, Args) ->
    [case Fun(rabbit_misc:table_lookup(Args, Key), Args) of
         ok             -> ok;
         {error, Error} -> rabbit_misc:protocol_error(
                             precondition_failed,
                             "invalid arg '~s' for ~s: ~w",
                             [Key, rabbit_misc:rs(QueueName), Error])
     end || {Key, Fun} <-
                [{<<"x-expires">>,     fun check_integer_argument/2},
                 {<<"x-message-ttl">>, fun check_integer_argument/2},
                 {<<"x-ha-policy">>,   fun check_ha_policy_argument/2}]],
    ok.

check_integer_argument(undefined, _Args) ->
    ok;
check_integer_argument({Type, Val}, _Args) when Val > 0 ->
    case lists:member(Type, ?INTEGER_ARG_TYPES) of
        true  -> ok;
        false -> {error, {unacceptable_type, Type}}
    end;
check_integer_argument({_Type, Val}, _Args) ->
    {error, {value_zero_or_less, Val}}.

check_ha_policy_argument(undefined, _Args) ->
    ok;
check_ha_policy_argument({longstr, <<"all">>}, _Args) ->
    ok;
check_ha_policy_argument({longstr, <<"nodes">>}, Args) ->
    case rabbit_misc:table_lookup(Args, <<"x-ha-policy-params">>) of
        undefined ->
            {error, {require, 'x-ha-policy-params'}};
        {array, []} ->
            {error, {require_non_empty_list_of_nodes_for_ha}};
        {array, Ary} ->
            case lists:all(fun ({longstr, _Node}) -> true;
                               (_               ) -> false
                           end, Ary) of
                true  -> ok;
                false -> {error, {require_node_list_as_longstrs_for_ha, Ary}}
            end;
        {Type, _} ->
            {error, {ha_nodes_policy_params_not_array_of_longstr, Type}}
    end;
check_ha_policy_argument({longstr, Policy}, _Args) ->
    {error, {invalid_ha_policy, Policy}};
check_ha_policy_argument({Type, _}, _Args) ->
    {error, {unacceptable_type, Type}}.

list(VHostPath) ->
    mnesia:dirty_match_object(
      rabbit_queue,
      #amqqueue{name = rabbit_misc:r(VHostPath, queue), _ = '_'}).

info_keys() -> rabbit_amqqueue_process:info_keys().

map(VHostPath, F) -> rabbit_misc:filter_exit_map(F, list(VHostPath)).

info(#amqqueue{ pid = QPid }) ->
    delegate_call(QPid, info).

info(#amqqueue{ pid = QPid }, Items) ->
    case delegate_call(QPid, {info, Items}) of
        {ok, Res}      -> Res;
        {error, Error} -> throw(Error)
    end.

info_all(VHostPath) -> map(VHostPath, fun (Q) -> info(Q) end).

info_all(VHostPath, Items) -> map(VHostPath, fun (Q) -> info(Q, Items) end).

consumers(#amqqueue{ pid = QPid }) ->
    delegate_call(QPid, consumers).

consumer_info_keys() -> ?CONSUMER_INFO_KEYS.

consumers_all(VHostPath) ->
    ConsumerInfoKeys=consumer_info_keys(),
    lists:append(
      map(VHostPath,
          fun (Q) ->
              [lists:zip(ConsumerInfoKeys,
                         [Q#amqqueue.name, ChPid, ConsumerTag, AckRequired]) ||
                         {ChPid, ConsumerTag, AckRequired} <- consumers(Q)]
          end)).

stat(#amqqueue{pid = QPid}) ->
    delegate_call(QPid, stat).

delete_immediately(#amqqueue{ pid = QPid }) ->
    gen_server2:cast(QPid, delete_immediately).

delete(#amqqueue{ pid = QPid }, IfUnused, IfEmpty) ->
    delegate_call(QPid, {delete, IfUnused, IfEmpty}).

purge(#amqqueue{ pid = QPid }) -> delegate_call(QPid, purge).

deliver(QPid, Delivery = #delivery{immediate = true}) ->
    gen_server2:call(QPid, {deliver_immediately, Delivery}, infinity);
deliver(QPid, Delivery = #delivery{mandatory = true}) ->
    gen_server2:call(QPid, {deliver, Delivery}, infinity),
    true;
deliver(QPid, Delivery) ->
    gen_server2:cast(QPid, {deliver, Delivery}),
    true.

requeue(QPid, MsgIds, ChPid) ->
    delegate_call(QPid, {requeue, MsgIds, ChPid}).

ack(QPid, MsgIds, ChPid) ->
    delegate_cast(QPid, {ack, MsgIds, ChPid}).

reject(QPid, MsgIds, Requeue, ChPid) ->
    delegate_cast(QPid, {reject, MsgIds, Requeue, ChPid}).

notify_down_all(QPids, ChPid) ->
    safe_delegate_call_ok(
      fun (QPid) -> gen_server2:call(QPid, {notify_down, ChPid}, infinity) end,
      QPids).

limit_all(QPids, ChPid, LimiterPid) ->
    delegate:invoke_no_result(
      QPids, fun (QPid) ->
                     gen_server2:cast(QPid, {limit, ChPid, LimiterPid})
             end).

basic_get(#amqqueue{pid = QPid}, ChPid, NoAck) ->
    delegate_call(QPid, {basic_get, ChPid, NoAck}).

basic_consume(#amqqueue{pid = QPid}, NoAck, ChPid, LimiterPid,
              ConsumerTag, ExclusiveConsume, OkMsg) ->
    delegate_call(QPid, {basic_consume, NoAck, ChPid,
                         LimiterPid, ConsumerTag, ExclusiveConsume, OkMsg}).

basic_cancel(#amqqueue{pid = QPid}, ChPid, ConsumerTag, OkMsg) ->
    ok = delegate_call(QPid, {basic_cancel, ChPid, ConsumerTag, OkMsg}).

notify_sent(QPid, ChPid) ->
    gen_server2:cast(QPid, {notify_sent, ChPid}).

unblock(QPid, ChPid) ->
    delegate_cast(QPid, {unblock, ChPid}).

flush_all(QPids, ChPid) ->
    delegate:invoke_no_result(
      QPids, fun (QPid) -> gen_server2:cast(QPid, {flush, ChPid}) end).

internal_delete1(QueueName) ->
    ok = mnesia:delete({rabbit_queue, QueueName}),
    ok = mnesia:delete({rabbit_durable_queue, QueueName}),
    %% we want to execute some things, as decided by rabbit_exchange,
    %% after the transaction.
    rabbit_binding:remove_for_destination(QueueName).

internal_delete(QueueName) ->
    rabbit_misc:execute_mnesia_tx_with_tail(
      fun () ->
              case mnesia:wread({rabbit_queue, QueueName}) of
                  []  -> rabbit_misc:const({error, not_found});
                  [_] -> Deletions = internal_delete1(QueueName),
                         rabbit_binding:process_deletions(Deletions)
              end
      end).

run_backing_queue(QPid, Mod, Fun) ->
    gen_server2:cast(QPid, {run_backing_queue, Mod, Fun}).

sync_timeout(QPid) ->
    gen_server2:cast(QPid, sync_timeout).

update_ram_duration(QPid) ->
    gen_server2:cast(QPid, update_ram_duration).

set_ram_duration_target(QPid, Duration) ->
    gen_server2:cast(QPid, {set_ram_duration_target, Duration}).

set_maximum_since_use(QPid, Age) ->
    gen_server2:cast(QPid, {set_maximum_since_use, Age}).

maybe_expire(QPid) ->
    gen_server2:cast(QPid, maybe_expire).

drop_expired(QPid) ->
    gen_server2:cast(QPid, drop_expired).

on_node_down(Node) ->
    rabbit_misc:execute_mnesia_tx_with_tail(
      fun () -> Dels = qlc:e(qlc:q([delete_queue(QueueName) ||
                                       #amqqueue{name = QueueName, pid = Pid,
                                                 slave_pids = []}
                                           <- mnesia:table(rabbit_queue),
                                       node(Pid) == Node])),
                rabbit_binding:process_deletions(
                  lists:foldl(fun rabbit_binding:combine_deletions/2,
                              rabbit_binding:new_deletions(), Dels))
      end).

delete_queue(QueueName) ->
    ok = mnesia:delete({rabbit_queue, QueueName}),
    rabbit_binding:remove_transient_for_destination(QueueName).

pseudo_queue(QueueName, Pid) ->
    #amqqueue{name         = QueueName,
              durable      = false,
              auto_delete  = false,
              arguments    = [],
              pid          = Pid,
              slave_pids   = [],
              mirror_nodes = undefined}.

safe_delegate_call_ok(F, Pids) ->
    case delegate:invoke(Pids, fun (Pid) ->
                                       rabbit_misc:with_exit_handler(
                                         fun () -> ok end,
                                         fun () -> F(Pid) end)
                               end) of
        {_,  []} -> ok;
        {_, Bad} -> {error, Bad}
    end.

delegate_call(Pid, Msg) ->
    delegate:invoke(Pid, fun (P) -> gen_server2:call(P, Msg, infinity) end).

delegate_cast(Pid, Msg) ->
    delegate:invoke_no_result(Pid, fun (P) -> gen_server2:cast(P, Msg) end).<|MERGE_RESOLUTION|>--- conflicted
+++ resolved
@@ -22,11 +22,7 @@
          check_exclusive_access/2, with_exclusive_access_or_die/3,
          stat/1, deliver/2, requeue/3, ack/3, reject/4]).
 -export([list/1, info_keys/0, info/1, info/2, info_all/1, info_all/2]).
-<<<<<<< HEAD
--export([consumers/1, consumers_all/1]).
-=======
 -export([consumers/1, consumers_all/1, consumer_info_keys/0]).
->>>>>>> d3509448
 -export([basic_get/3, basic_consume/7, basic_cancel/4]).
 -export([notify_sent/2, unblock/2, flush_all/2]).
 -export([notify_down_all/2, limit_all/3]).
@@ -37,8 +33,7 @@
 %% internal
 -export([internal_declare/2, internal_delete/1, run_backing_queue/3,
          sync_timeout/1, update_ram_duration/1, set_ram_duration_target/2,
-         set_maximum_since_use/2, maybe_expire/1, drop_expired/1,
-         emit_stats/1]).
+         set_maximum_since_use/2, maybe_expire/1, drop_expired/1]).
 
 -include("rabbit.hrl").
 -include_lib("stdlib/include/qlc.hrl").
