%%   The contents of this file are subject to the Mozilla Public License
%%   Version 1.1 (the "License"); you may not use this file except in
%%   compliance with the License. You may obtain a copy of the License at
%%   http://www.mozilla.org/MPL/
%%
%%   Software distributed under the License is distributed on an "AS IS"
%%   basis, WITHOUT WARRANTY OF ANY KIND, either express or implied. See the
%%   License for the specific language governing rights and limitations
%%   under the License.
%%
%%   The Original Code is RabbitMQ.
%%
%%   The Initial Developers of the Original Code are LShift Ltd,
%%   Cohesive Financial Technologies LLC, and Rabbit Technologies Ltd.
%%
%%   Portions created before 22-Nov-2008 00:00:00 GMT by LShift Ltd,
%%   Cohesive Financial Technologies LLC, or Rabbit Technologies Ltd
%%   are Copyright (C) 2007-2008 LShift Ltd, Cohesive Financial
%%   Technologies LLC, and Rabbit Technologies Ltd.
%%
%%   Portions created by LShift Ltd are Copyright (C) 2007-2010 LShift
%%   Ltd. Portions created by Cohesive Financial Technologies LLC are
%%   Copyright (C) 2007-2010 Cohesive Financial Technologies
%%   LLC. Portions created by Rabbit Technologies Ltd are Copyright
%%   (C) 2007-2010 Rabbit Technologies Ltd.
%%
%%   All Rights Reserved.
%%
%%   Contributor(s): ______________________________________.
%%

-module(rabbit_framing_channel).
-include("rabbit.hrl").

-export([start_link/3, process/2, shutdown/1]).

%% internal
-export([mainloop/2]).

%%--------------------------------------------------------------------

start_link(StartFun, StartArgs, Protocol) ->
<<<<<<< HEAD
    spawn_link(
      fun () ->
              %% we trap exits so that a normal termination of the
              %% channel or reader process terminates us too.
              process_flag(trap_exit, true),
              mainloop(apply(StartFun, StartArgs), Protocol)
      end).
=======
    {ok, spawn_link(
           fun () ->
                   %% we trap exits so that a normal termination of
                   %% the channel or reader process terminates us too.
                   process_flag(trap_exit, true),
                   {ok, ChannelPid} = apply(StartFun, StartArgs),
                   mainloop(ChannelPid, Protocol)
           end)}.
>>>>>>> 44b0742a

process(Pid, Frame) ->
    Pid ! {frame, Frame},
    ok.

shutdown(Pid) ->
    Pid ! terminate,
    ok.

%%--------------------------------------------------------------------

read_frame(ChannelPid) ->
    receive
        %% converting the exit signal into one of our own ensures that
        %% the reader sees the right pid (i.e. ours) when a channel
        %% exits. Similarly in the other direction, though it is not
        %% really relevant there since the channel is not specifically
        %% watching out for reader exit signals.
        {'EXIT', _Pid, Reason} -> exit(Reason);
        {frame, Frame}         -> Frame;
        terminate              -> rabbit_channel:shutdown(ChannelPid),
                                  read_frame(ChannelPid);
        Msg                    -> exit({unexpected_message, Msg})
    end.

mainloop(ChannelPid, Protocol) ->
    Decoded = read_frame(ChannelPid),
    case Decoded of
        {method, MethodName, FieldsBin} ->
            Method = Protocol:decode_method_fields(MethodName, FieldsBin),
            case Protocol:method_has_content(MethodName) of
                true  -> {ClassId, _MethodId} = Protocol:method_id(MethodName),
                         rabbit_channel:do(ChannelPid, Method,
                                           collect_content(ChannelPid,
                                                           ClassId,
                                                           Protocol));
                false -> rabbit_channel:do(ChannelPid, Method)
            end,
            ?MODULE:mainloop(ChannelPid, Protocol);
        _ ->
            rabbit_misc:protocol_error(
              unexpected_frame,
              "expected method frame, got ~p instead",
              [Decoded])
    end.

collect_content(ChannelPid, ClassId, Protocol) ->
    case read_frame(ChannelPid) of
        {content_header, ClassId, 0, BodySize, PropertiesBin} ->
            Payload = collect_content_payload(ChannelPid, BodySize, []),
            #content{class_id = ClassId,
                     properties = none,
                     properties_bin = PropertiesBin,
                     protocol = Protocol,
                     payload_fragments_rev = Payload};
        {content_header, HeaderClassId, 0, _BodySize, _PropertiesBin} ->
            rabbit_misc:protocol_error(
              unexpected_frame,
              "expected content header for class ~w, "
              "got one for class ~w instead",
              [ClassId, HeaderClassId]);
        _ ->
            rabbit_misc:protocol_error(
              unexpected_frame,
              "expected content header for class ~w, "
              "got non content header frame instead",
              [ClassId])
    end.

collect_content_payload(_ChannelPid, 0, Acc) ->
    Acc;
collect_content_payload(ChannelPid, RemainingByteCount, Acc) ->
    case read_frame(ChannelPid) of
        {content_body, FragmentBin} ->
            collect_content_payload(ChannelPid,
                                    RemainingByteCount - size(FragmentBin),
                                    [FragmentBin | Acc]);
        _ ->
            rabbit_misc:protocol_error(
              unexpected_frame,
              "expected content body, got non content body frame instead",
              [])
    end.<|MERGE_RESOLUTION|>--- conflicted
+++ resolved
@@ -40,15 +40,6 @@
 %%--------------------------------------------------------------------
 
 start_link(StartFun, StartArgs, Protocol) ->
-<<<<<<< HEAD
-    spawn_link(
-      fun () ->
-              %% we trap exits so that a normal termination of the
-              %% channel or reader process terminates us too.
-              process_flag(trap_exit, true),
-              mainloop(apply(StartFun, StartArgs), Protocol)
-      end).
-=======
     {ok, spawn_link(
            fun () ->
                    %% we trap exits so that a normal termination of
@@ -57,7 +48,6 @@
                    {ok, ChannelPid} = apply(StartFun, StartArgs),
                    mainloop(ChannelPid, Protocol)
            end)}.
->>>>>>> 44b0742a
 
 process(Pid, Frame) ->
     Pid ! {frame, Frame},
